--- conflicted
+++ resolved
@@ -7,11 +7,8 @@
 import json.decoder
 import logging
 import ntpath
-<<<<<<< HEAD
 import os
-=======
 import random
->>>>>>> de2be2bf
 
 import six
 from docker.errors import DockerException
