import hashlib
import json.decoder
import logging
import ntpath
import random
import re
import subprocess

from docker.errors import DockerException
from docker.utils import parse_bytes as sdk_parse_bytes

from .errors import StreamParseError
from .timeparse import MULTIPLIERS
from .timeparse import timeparse


json_decoder = json.JSONDecoder()
log = logging.getLogger(__name__)


def stream_as_text(stream):
    """Given a stream of bytes or text, if any of the items in the stream
    are bytes convert them to text.

    This function can be removed once docker-py returns text streams instead
    of byte streams.
    """
    for data in stream:
        if not isinstance(data, str):
            data = data.decode('utf-8', 'replace')
        yield data


def line_splitter(buffer, separator='\n'):
    index = buffer.find(str(separator))
    if index == -1:
        return None
    return buffer[:index + 1], buffer[index + 1:]


def split_buffer(stream, splitter=None, decoder=lambda a: a):
    """Given a generator which yields strings and a splitter function,
    joins all input, splits on the separator and yields each chunk.

    Unlike string.split(), each chunk includes the trailing
    separator, except for the last one if none was found on the end
    of the input.
    """
    splitter = splitter or line_splitter
    buffered = ''

    for data in stream_as_text(stream):
        buffered += data
        while True:
            buffer_split = splitter(buffered)
            if buffer_split is None:
                break

            item, buffered = buffer_split
            yield item

    if buffered:
        try:
            yield decoder(buffered)
        except Exception as e:
            log.error(
                'Compose tried decoding the following data chunk, but failed:'
                '\n%s' % repr(buffered)
            )
            raise StreamParseError(e)


def json_splitter(buffer):
    """Attempt to parse a json object from a buffer. If there is at least one
    object, return it and the rest of the buffer, otherwise return None.
    """
    buffer = buffer.strip()
    try:
        obj, index = json_decoder.raw_decode(buffer)
        rest = buffer[json.decoder.WHITESPACE.match(buffer, index).end():]
        return obj, rest
    except ValueError:
        return None


def json_stream(stream):
    """Given a stream of text, return a stream of json objects.
    This handles streams which are inconsistently buffered (some entries may
    be newline delimited, and others are not).
    """
    return split_buffer(stream, json_splitter, json_decoder.decode)


def json_hash(obj):
    dump = json.dumps(obj, sort_keys=True, separators=(',', ':'), default=lambda x: x.repr())
    h = hashlib.sha256()
    h.update(dump.encode('utf8'))
    return h.hexdigest()


def microseconds_from_time_nano(time_nano):
    return int(time_nano % 1000000000 / 1000)


def nanoseconds_from_time_seconds(time_seconds):
    return int(time_seconds / MULTIPLIERS['nano'])


def parse_seconds_float(value):
    return timeparse(value or '')


def parse_nanoseconds_int(value):
    parsed = timeparse(value or '')
    if parsed is None:
        return None
    return nanoseconds_from_time_seconds(parsed)


def build_string_dict(source_dict):
    return {k: str(v if v is not None else '') for k, v in source_dict.items()}


def splitdrive(path):
    if len(path) == 0:
        return ('', '')
    if path[0] in ['.', '\\', '/', '~']:
        return ('', path)
    return ntpath.splitdrive(path)


def parse_bytes(n):
    try:
        return sdk_parse_bytes(n)
    except DockerException:
        return None


def unquote_path(s):
    if not s:
        return s
    if s[0] == '"' and s[-1] == '"':
        return s[1:-1]
    return s


def generate_random_id():
    while True:
        val = hex(random.getrandbits(32 * 8))[2:-1]
        try:
            int(truncate_id(val))
            continue
        except ValueError:
            return val


def truncate_id(value):
    if ':' in value:
        value = value[value.index(':') + 1:]
    if len(value) > 12:
        return value[:12]
    return value


def unique_everseen(iterable, key=lambda x: x):
    "List unique elements, preserving order. Remember all elements ever seen."
    seen = set()
    for element in iterable:
        unique_key = key(element)
        if unique_key not in seen:
            seen.add(unique_key)
            yield element


def truncate_string(s, max_chars=35):
    if len(s) > max_chars:
        return s[:max_chars - 2] + '...'
    return s


<<<<<<< HEAD
def remove_outermost_parenthesis(cmd):
    if cmd[0] == '(' and cmd[-1] == ')':
        regex = re.compile(r'(?<=\().*(?=\))')
        cmd = regex.findall(cmd)[0].split()
    else:
        cmd = cmd.split()
    return cmd


def _exec_cmd(cmd):
    cmd = remove_outermost_parenthesis(cmd)
    process = subprocess.Popen(cmd, stdout=subprocess.PIPE, stderr=subprocess.PIPE)
    stdout, stderr = [std.decode() for std in process.communicate()]
    return process, stdout.strip('\n'), stderr
=======
def filter_attached_for_up(items, service_names, attach_dependencies=False,
                           item_to_service_name=lambda x: x):
    """This function contains the logic of choosing which services to
    attach when doing docker-compose up. It may be used both with containers
    and services, and any other entities that map to service names -
    this mapping is provided by item_to_service_name."""
    if attach_dependencies or not service_names:
        return items

    return [
        item
        for item in items if item_to_service_name(item) in service_names
    ]
>>>>>>> bba8cd03
<|MERGE_RESOLUTION|>--- conflicted
+++ resolved
@@ -178,22 +178,6 @@
     return s
 
 
-<<<<<<< HEAD
-def remove_outermost_parenthesis(cmd):
-    if cmd[0] == '(' and cmd[-1] == ')':
-        regex = re.compile(r'(?<=\().*(?=\))')
-        cmd = regex.findall(cmd)[0].split()
-    else:
-        cmd = cmd.split()
-    return cmd
-
-
-def _exec_cmd(cmd):
-    cmd = remove_outermost_parenthesis(cmd)
-    process = subprocess.Popen(cmd, stdout=subprocess.PIPE, stderr=subprocess.PIPE)
-    stdout, stderr = [std.decode() for std in process.communicate()]
-    return process, stdout.strip('\n'), stderr
-=======
 def filter_attached_for_up(items, service_names, attach_dependencies=False,
                            item_to_service_name=lambda x: x):
     """This function contains the logic of choosing which services to
@@ -207,4 +191,19 @@
         item
         for item in items if item_to_service_name(item) in service_names
     ]
->>>>>>> bba8cd03
+
+  
+def remove_outermost_parenthesis(cmd):
+    if cmd[0] == '(' and cmd[-1] == ')':
+        regex = re.compile(r'(?<=\().*(?=\))')
+        cmd = regex.findall(cmd)[0].split()
+    else:
+        cmd = cmd.split()
+    return cmd
+
+
+def _exec_cmd(cmd):
+    cmd = remove_outermost_parenthesis(cmd)
+    process = subprocess.Popen(cmd, stdout=subprocess.PIPE, stderr=subprocess.PIPE)
+    stdout, stderr = [std.decode() for std in process.communicate()]
+    return process, stdout.strip('\n'), stderr