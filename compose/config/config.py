import logging
import os
import sys
from collections import namedtuple

import six
import yaml

from .errors import CircularReference
from .errors import ComposeFileNotFound
from .errors import ConfigurationError
from .interpolation import interpolate_environment_variables
from .validation import validate_against_fields_schema
from .validation import validate_against_service_schema
from .validation import validate_extended_service_exists
from .validation import validate_extends_file_path
from .validation import validate_service_names
from .validation import validate_top_level_object


DOCKER_CONFIG_KEYS = [
    'cap_add',
    'cap_drop',
<<<<<<< HEAD
    'cgroup_parent',
=======
    'command',
>>>>>>> dabf1e86
    'cpu_shares',
    'cpuset',
    'detach',
    'devices',
    'dns',
    'dns_search',
    'domainname',
    'entrypoint',
    'env_file',
    'environment',
    'extra_hosts',
    'hostname',
    'image',
    'ipc',
    'labels',
    'links',
    'log_driver',
    'log_opt',
    'mac_address',
    'mem_limit',
    'memswap_limit',
    'net',
    'pid',
    'ports',
    'privileged',
    'read_only',
    'restart',
    'security_opt',
    'stdin_open',
    'tty',
    'user',
    'volume_driver',
    'volumes',
    'volumes_from',
    'working_dir',
]

ALLOWED_KEYS = DOCKER_CONFIG_KEYS + [
    'build',
    'container_name',
    'dockerfile',
    'expose',
    'external_links',
    'name',
]


SUPPORTED_FILENAMES = [
    'docker-compose.yml',
    'docker-compose.yaml',
    'fig.yml',
    'fig.yaml',
]

DEFAULT_OVERRIDE_FILENAME = 'docker-compose.override.yml'

PATH_START_CHARS = [
    '/',
    '.',
    '~',
]


log = logging.getLogger(__name__)


class ConfigDetails(namedtuple('_ConfigDetails', 'working_dir config_files')):
    """
    :param working_dir: the directory to use for relative paths in the config
    :type  working_dir: string
    :param config_files: list of configuration files to load
    :type  config_files: list of :class:`ConfigFile`
     """


class ConfigFile(namedtuple('_ConfigFile', 'filename config')):
    """
    :param filename: filename of the config file
    :type  filename: string
    :param config: contents of the config file
    :type  config: :class:`dict`
    """


def find(base_dir, filenames):
    if filenames == ['-']:
        return ConfigDetails(
            os.getcwd(),
            [ConfigFile(None, yaml.safe_load(sys.stdin))])

    if filenames:
        filenames = [os.path.join(base_dir, f) for f in filenames]
    else:
        filenames = get_default_config_files(base_dir)

    log.debug("Using configuration files: {}".format(",".join(filenames)))
    return ConfigDetails(
        os.path.dirname(filenames[0]),
        [ConfigFile(f, load_yaml(f)) for f in filenames])


def get_default_config_files(base_dir):
    (candidates, path) = find_candidates_in_parent_dirs(SUPPORTED_FILENAMES, base_dir)

    if not candidates:
        raise ComposeFileNotFound(SUPPORTED_FILENAMES)

    winner = candidates[0]

    if len(candidates) > 1:
        log.warn("Found multiple config files with supported names: %s", ", ".join(candidates))
        log.warn("Using %s\n", winner)

    if winner == 'docker-compose.yaml':
        log.warn("Please be aware that .yml is the expected extension "
                 "in most cases, and using .yaml can cause compatibility "
                 "issues in future.\n")

    if winner.startswith("fig."):
        log.warn("%s is deprecated and will not be supported in future. "
                 "Please rename your config file to docker-compose.yml\n" % winner)

    return [os.path.join(path, winner)] + get_default_override_file(path)


def get_default_override_file(path):
    override_filename = os.path.join(path, DEFAULT_OVERRIDE_FILENAME)
    return [override_filename] if os.path.exists(override_filename) else []


def find_candidates_in_parent_dirs(filenames, path):
    """
    Given a directory path to start, looks for filenames in the
    directory, and then each parent directory successively,
    until found.

    Returns tuple (candidates, path).
    """
    candidates = [filename for filename in filenames
                  if os.path.exists(os.path.join(path, filename))]

    if not candidates:
        parent_dir = os.path.join(path, '..')
        if os.path.abspath(parent_dir) != os.path.abspath(path):
            return find_candidates_in_parent_dirs(filenames, parent_dir)

    return (candidates, path)


@validate_top_level_object
@validate_service_names
def pre_process_config(config):
    """
    Pre validation checks and processing of the config file to interpolate env
    vars returning a config dict ready to be tested against the schema.
    """
    return interpolate_environment_variables(config)


def load(config_details):
    """Load the configuration from a working directory and a list of
    configuration files.  Files are loaded in order, and merged on top
    of each other to create the final configuration.

    Return a fully interpolated, extended and validated configuration.
    """

    def build_service(filename, service_name, service_dict):
        loader = ServiceLoader(
            config_details.working_dir,
            filename,
            service_name,
            service_dict)
        service_dict = loader.make_service_dict()
        validate_paths(service_dict)
        return service_dict

    def load_file(filename, config):
        processed_config = pre_process_config(config)
        validate_against_fields_schema(processed_config)
        return [
            build_service(filename, name, service_config)
            for name, service_config in processed_config.items()
        ]

    def merge_services(base, override):
        all_service_names = set(base) | set(override)
        return {
            name: merge_service_dicts(base.get(name, {}), override.get(name, {}))
            for name in all_service_names
        }

    config_file = config_details.config_files[0]
    for next_file in config_details.config_files[1:]:
        config_file = ConfigFile(
            config_file.filename,
            merge_services(config_file.config, next_file.config))

    return load_file(config_file.filename, config_file.config)


class ServiceLoader(object):
    def __init__(self, working_dir, filename, service_name, service_dict, already_seen=None):
        if working_dir is None:
            raise Exception("No working_dir passed to ServiceLoader()")

        self.working_dir = os.path.abspath(working_dir)

        if filename:
            self.filename = os.path.abspath(filename)
        else:
            self.filename = filename
        self.already_seen = already_seen or []
        self.service_dict = service_dict.copy()
        self.service_name = service_name
        self.service_dict['name'] = service_name

    def detect_cycle(self, name):
        if self.signature(name) in self.already_seen:
            raise CircularReference(self.already_seen + [self.signature(name)])

    def make_service_dict(self):
        self.resolve_environment()
        if 'extends' in self.service_dict:
            self.validate_and_construct_extends()
            self.service_dict = self.resolve_extends()

        if not self.already_seen:
            validate_against_service_schema(self.service_dict, self.service_name)

        return process_container_options(self.service_dict, working_dir=self.working_dir)

    def resolve_environment(self):
        """
        Unpack any environment variables from an env_file, if set.
        Interpolate environment values if set.
        """
        if 'environment' not in self.service_dict and 'env_file' not in self.service_dict:
            return

        env = {}

        if 'env_file' in self.service_dict:
            for f in get_env_files(self.service_dict, working_dir=self.working_dir):
                env.update(env_vars_from_file(f))
            del self.service_dict['env_file']

        env.update(parse_environment(self.service_dict.get('environment')))
        env = dict(resolve_env_var(k, v) for k, v in six.iteritems(env))

        self.service_dict['environment'] = env

    def validate_and_construct_extends(self):
        validate_extends_file_path(
            self.service_name,
            self.service_dict['extends'],
            self.filename
        )
        self.extended_config_path = self.get_extended_config_path(
            self.service_dict['extends']
        )
        self.extended_service_name = self.service_dict['extends']['service']

        full_extended_config = pre_process_config(
            load_yaml(self.extended_config_path)
        )

        validate_extended_service_exists(
            self.extended_service_name,
            full_extended_config,
            self.extended_config_path
        )
        validate_against_fields_schema(full_extended_config)

        self.extended_config = full_extended_config[self.extended_service_name]

    def resolve_extends(self):
        other_working_dir = os.path.dirname(self.extended_config_path)
        other_already_seen = self.already_seen + [self.signature(self.service_name)]

        other_loader = ServiceLoader(
            working_dir=other_working_dir,
            filename=self.extended_config_path,
            service_name=self.service_name,
            service_dict=self.extended_config,
            already_seen=other_already_seen,
        )

        other_loader.detect_cycle(self.extended_service_name)
        other_service_dict = other_loader.make_service_dict()
        validate_extended_service_dict(
            other_service_dict,
            filename=self.extended_config_path,
            service=self.extended_service_name,
        )

        return merge_service_dicts(other_service_dict, self.service_dict)

    def get_extended_config_path(self, extends_options):
        """
        Service we are extending either has a value for 'file' set, which we
        need to obtain a full path too or we are extending from a service
        defined in our own file.
        """
        if 'file' in extends_options:
            extends_from_filename = extends_options['file']
            return expand_path(self.working_dir, extends_from_filename)

        return self.filename

    def signature(self, name):
        return (self.filename, name)


def validate_extended_service_dict(service_dict, filename, service):
    error_prefix = "Cannot extend service '%s' in %s:" % (service, filename)

    if 'links' in service_dict:
        raise ConfigurationError("%s services with 'links' cannot be extended" % error_prefix)

    if 'volumes_from' in service_dict:
        raise ConfigurationError("%s services with 'volumes_from' cannot be extended" % error_prefix)

    if 'net' in service_dict:
        if get_service_name_from_net(service_dict['net']) is not None:
            raise ConfigurationError("%s services with 'net: container' cannot be extended" % error_prefix)


def process_container_options(service_dict, working_dir=None):
    service_dict = service_dict.copy()

    if 'volumes' in service_dict and service_dict.get('volume_driver') is None:
        service_dict['volumes'] = resolve_volume_paths(service_dict, working_dir=working_dir)

    if 'build' in service_dict:
        service_dict['build'] = resolve_build_path(service_dict['build'], working_dir=working_dir)

    if 'labels' in service_dict:
        service_dict['labels'] = parse_labels(service_dict['labels'])

    return service_dict


def merge_service_dicts(base, override):
    d = base.copy()

    if 'environment' in base or 'environment' in override:
        d['environment'] = merge_environment(
            base.get('environment'),
            override.get('environment'),
        )

    path_mapping_keys = ['volumes', 'devices']

    for key in path_mapping_keys:
        if key in base or key in override:
            d[key] = merge_path_mappings(
                base.get(key),
                override.get(key),
            )

    if 'labels' in base or 'labels' in override:
        d['labels'] = merge_labels(
            base.get('labels'),
            override.get('labels'),
        )

    if 'image' in override and 'build' in d:
        del d['build']

    if 'build' in override and 'image' in d:
        del d['image']

    list_keys = ['ports', 'expose', 'external_links']

    for key in list_keys:
        if key in base or key in override:
            d[key] = base.get(key, []) + override.get(key, [])

    list_or_string_keys = ['dns', 'dns_search']

    for key in list_or_string_keys:
        if key in base or key in override:
            d[key] = to_list(base.get(key)) + to_list(override.get(key))

    already_merged_keys = ['environment', 'labels'] + path_mapping_keys + list_keys + list_or_string_keys

    for k in set(ALLOWED_KEYS) - set(already_merged_keys):
        if k in override:
            d[k] = override[k]

    return d


def merge_environment(base, override):
    env = parse_environment(base)
    env.update(parse_environment(override))
    return env


def get_env_files(options, working_dir=None):
    if 'env_file' not in options:
        return {}

    env_files = options.get('env_file', [])
    if not isinstance(env_files, list):
        env_files = [env_files]

    return [expand_path(working_dir, path) for path in env_files]


def parse_environment(environment):
    if not environment:
        return {}

    if isinstance(environment, list):
        return dict(split_env(e) for e in environment)

    if isinstance(environment, dict):
        return dict(environment)

    raise ConfigurationError(
        "environment \"%s\" must be a list or mapping," %
        environment
    )


def split_env(env):
    if '=' in env:
        return env.split('=', 1)
    else:
        return env, None


def resolve_env_var(key, val):
    if val is not None:
        return key, val
    elif key in os.environ:
        return key, os.environ[key]
    else:
        return key, ''


def env_vars_from_file(filename):
    """
    Read in a line delimited file of environment variables.
    """
    if not os.path.exists(filename):
        raise ConfigurationError("Couldn't find env file: %s" % filename)
    env = {}
    for line in open(filename, 'r'):
        line = line.strip()
        if line and not line.startswith('#'):
            k, v = split_env(line)
            env[k] = v
    return env


def resolve_volume_paths(service_dict, working_dir=None):
    if working_dir is None:
        raise Exception("No working_dir passed to resolve_volume_paths()")

    return [
        resolve_volume_path(v, working_dir, service_dict['name'])
        for v in service_dict['volumes']
    ]


def resolve_volume_path(volume, working_dir, service_name):
    container_path, host_path = split_path_mapping(volume)
    container_path = os.path.expanduser(container_path)

    if host_path is not None:
        if not any(host_path.startswith(c) for c in PATH_START_CHARS):
            log.warn(
                'Warning: the mapping "{0}:{1}" in the volumes config for '
                'service "{2}" is ambiguous. In a future version of Docker, '
                'it will designate a "named" volume '
                '(see https://github.com/docker/docker/pull/14242). '
                'To prevent unexpected behaviour, change it to "./{0}:{1}"'
                .format(host_path, container_path, service_name)
            )

        host_path = os.path.expanduser(host_path)
        return "%s:%s" % (expand_path(working_dir, host_path), container_path)
    else:
        return container_path


def resolve_build_path(build_path, working_dir=None):
    if working_dir is None:
        raise Exception("No working_dir passed to resolve_build_path")
    return expand_path(working_dir, build_path)


def validate_paths(service_dict):
    if 'build' in service_dict:
        build_path = service_dict['build']
        if not os.path.exists(build_path) or not os.access(build_path, os.R_OK):
            raise ConfigurationError("build path %s either does not exist or is not accessible." % build_path)


def merge_path_mappings(base, override):
    d = dict_from_path_mappings(base)
    d.update(dict_from_path_mappings(override))
    return path_mappings_from_dict(d)


def dict_from_path_mappings(path_mappings):
    if path_mappings:
        return dict(split_path_mapping(v) for v in path_mappings)
    else:
        return {}


def path_mappings_from_dict(d):
    return [join_path_mapping(v) for v in d.items()]


def split_path_mapping(string):
    if ':' in string:
        (host, container) = string.split(':', 1)
        return (container, host)
    else:
        return (string, None)


def join_path_mapping(pair):
    (container, host) = pair
    if host is None:
        return container
    else:
        return ":".join((host, container))


def merge_labels(base, override):
    labels = parse_labels(base)
    labels.update(parse_labels(override))
    return labels


def parse_labels(labels):
    if not labels:
        return {}

    if isinstance(labels, list):
        return dict(split_label(e) for e in labels)

    if isinstance(labels, dict):
        return labels


def split_label(label):
    if '=' in label:
        return label.split('=', 1)
    else:
        return label, ''


def expand_path(working_dir, path):
    return os.path.abspath(os.path.join(working_dir, os.path.expanduser(path)))


def to_list(value):
    if value is None:
        return []
    elif isinstance(value, six.string_types):
        return [value]
    else:
        return value


def get_service_name_from_net(net_config):
    if not net_config:
        return

    if not net_config.startswith('container:'):
        return

    _, net_name = net_config.split(':', 1)
    return net_name


def load_yaml(filename):
    try:
        with open(filename, 'r') as fh:
            return yaml.safe_load(fh)
    except IOError as e:
        raise ConfigurationError(six.text_type(e))<|MERGE_RESOLUTION|>--- conflicted
+++ resolved
@@ -21,11 +21,8 @@
 DOCKER_CONFIG_KEYS = [
     'cap_add',
     'cap_drop',
-<<<<<<< HEAD
     'cgroup_parent',
-=======
     'command',
->>>>>>> dabf1e86
     'cpu_shares',
     'cpuset',
     'detach',
