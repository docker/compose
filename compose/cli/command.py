from __future__ import unicode_literals
from __future__ import absolute_import
from requests.exceptions import ConnectionError, SSLError
import logging
import os
import re
import six
import base64

<<<<<<< HEAD
from simplecrypt import decrypt
from simplecrypt import DecryptionException
=======
from .. import config
>>>>>>> e6ec7616
from ..project import Project
from ..service import ConfigError
from .docopt_command import DocoptCommand
from .utils import call_silently, is_mac, is_ubuntu
from .docker_client import docker_client
from . import verbose_proxy
from . import errors
from .. import __version__

log = logging.getLogger(__name__)


class Command(DocoptCommand):
    base_dir = '.'

    def dispatch(self, *args, **kwargs):
        try:
            super(Command, self).dispatch(*args, **kwargs)
        except SSLError as e:
            raise errors.UserError('SSL error: %s' % e)
        except ConnectionError:
            if call_silently(['which', 'docker']) != 0:
                if is_mac():
                    raise errors.DockerNotFoundMac()
                elif is_ubuntu():
                    raise errors.DockerNotFoundUbuntu()
                else:
                    raise errors.DockerNotFoundGeneric()
            elif call_silently(['which', 'boot2docker']) == 0:
                raise errors.ConnectionErrorBoot2Docker()
            else:
                raise errors.ConnectionErrorGeneric(self.get_client().base_url)

    def perform_command(self, options, handler, command_options):
        if options['COMMAND'] == 'help' or options['COMMAND'] == 'encrypt':
            # Skip looking up the compose file.
            handler(None, command_options)
            return

        if 'FIG_FILE' in os.environ:
            log.warn('The FIG_FILE environment variable is deprecated.')
            log.warn('Please use COMPOSE_FILE instead.')

        explicit_config_path = options.get('--file') or os.environ.get('COMPOSE_FILE') or os.environ.get('FIG_FILE')
        project = self.get_project(
            self.get_config_path(explicit_config_path),
            project_name=options.get('--project-name'),
            verbose=options.get('--verbose'))

        handler(project, command_options)

    def get_client(self, verbose=False):
        client = docker_client()
        if verbose:
            version_info = six.iteritems(client.version())
            log.info("Compose version %s", __version__)
            log.info("Docker base_url: %s", client.base_url)
            log.info("Docker version: %s",
                     ", ".join("%s=%s" % item for item in version_info))
            return verbose_proxy.VerboseProxy('docker', client)
        return client

<<<<<<< HEAD
    def get_config(self, config_path):
        try:
            with open(config_path, 'r') as fh:
                config = yaml.safe_load(fh)
                for project in config:
                    if 'environment' in config[project]:
                        for key, var in config[project]['environment'].items():
                            if var.startswith('encrypted:'):
                                secret = os.environ.get('FIG_CRYPT_KEY')
                                if secret is None:
                                    raise SystemExit("Your yml configuration has encrypted environmental variables but you haven't set 'FIG_CRYPT_KEY in your environment.  Please set it and try again.")
                                try:
                                    config[project]['environment'][key] = decrypt(secret, base64.urlsafe_b64decode(var.replace('encrypted:', '').encode('utf8')))
                                except DecryptionException:
                                    log.fatal("Decryption Error: We couldn't decrypt the environmental variable %s in your yml config with the given FIG_CRYPT_KEY.  The value has been set to BAD_DECRYPT." % key)
                                    config[project]['environment'][key] = "BAD_DECRYPT"
                return config

        except IOError as e:
            raise errors.UserError(six.text_type(e))

=======
>>>>>>> e6ec7616
    def get_project(self, config_path, project_name=None, verbose=False):
        try:
            return Project.from_dicts(
                self.get_project_name(config_path, project_name),
                config.load(config_path),
                self.get_client(verbose=verbose))
        except ConfigError as e:
            raise errors.UserError(six.text_type(e))

    def get_project_name(self, config_path, project_name=None):
        def normalize_name(name):
            return re.sub(r'[^a-z0-9]', '', name.lower())

        if 'FIG_PROJECT_NAME' in os.environ:
            log.warn('The FIG_PROJECT_NAME environment variable is deprecated.')
            log.warn('Please use COMPOSE_PROJECT_NAME instead.')

        project_name = project_name or os.environ.get('COMPOSE_PROJECT_NAME') or os.environ.get('FIG_PROJECT_NAME')
        if project_name is not None:
            return normalize_name(project_name)

        project = os.path.basename(os.path.dirname(os.path.abspath(config_path)))
        if project:
            return normalize_name(project)

        return 'default'

    def get_config_path(self, file_path=None):
        if file_path:
            return os.path.join(self.base_dir, file_path)

        supported_filenames = [
            'docker-compose.yml',
            'docker-compose.yaml',
            'fig.yml',
            'fig.yaml',
        ]

        def expand(filename):
            return os.path.join(self.base_dir, filename)

        candidates = [filename for filename in supported_filenames if os.path.exists(expand(filename))]

        if len(candidates) == 0:
            raise errors.ComposeFileNotFound(supported_filenames)

        winner = candidates[0]

        if len(candidates) > 1:
            log.warning("Found multiple config files with supported names: %s", ", ".join(candidates))
            log.warning("Using %s\n", winner)

        if winner == 'docker-compose.yaml':
            log.warning("Please be aware that .yml is the expected extension "
                        "in most cases, and using .yaml can cause compatibility "
                        "issues in future.\n")

        if winner.startswith("fig."):
            log.warning("%s is deprecated and will not be supported in future. "
                        "Please rename your config file to docker-compose.yml\n" % winner)

        return expand(winner)<|MERGE_RESOLUTION|>--- conflicted
+++ resolved
@@ -5,14 +5,7 @@
 import os
 import re
 import six
-import base64
-
-<<<<<<< HEAD
-from simplecrypt import decrypt
-from simplecrypt import DecryptionException
-=======
 from .. import config
->>>>>>> e6ec7616
 from ..project import Project
 from ..service import ConfigError
 from .docopt_command import DocoptCommand
@@ -75,30 +68,6 @@
             return verbose_proxy.VerboseProxy('docker', client)
         return client
 
-<<<<<<< HEAD
-    def get_config(self, config_path):
-        try:
-            with open(config_path, 'r') as fh:
-                config = yaml.safe_load(fh)
-                for project in config:
-                    if 'environment' in config[project]:
-                        for key, var in config[project]['environment'].items():
-                            if var.startswith('encrypted:'):
-                                secret = os.environ.get('FIG_CRYPT_KEY')
-                                if secret is None:
-                                    raise SystemExit("Your yml configuration has encrypted environmental variables but you haven't set 'FIG_CRYPT_KEY in your environment.  Please set it and try again.")
-                                try:
-                                    config[project]['environment'][key] = decrypt(secret, base64.urlsafe_b64decode(var.replace('encrypted:', '').encode('utf8')))
-                                except DecryptionException:
-                                    log.fatal("Decryption Error: We couldn't decrypt the environmental variable %s in your yml config with the given FIG_CRYPT_KEY.  The value has been set to BAD_DECRYPT." % key)
-                                    config[project]['environment'][key] = "BAD_DECRYPT"
-                return config
-
-        except IOError as e:
-            raise errors.UserError(six.text_type(e))
-
-=======
->>>>>>> e6ec7616
     def get_project(self, config_path, project_name=None, verbose=False):
         try:
             return Project.from_dicts(
