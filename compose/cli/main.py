--- conflicted
+++ resolved
@@ -23,12 +23,9 @@
 from ..config.serialize import serialize_config
 from ..const import DEFAULT_TIMEOUT
 from ..const import IS_WINDOWS_PLATFORM
-<<<<<<< HEAD
+from ..errors import StreamParseError
 from ..plugin import PluginError
 from ..plugin_manager import PluginManager
-=======
-from ..errors import StreamParseError
->>>>>>> 08179fc7
 from ..progress_stream import StreamOutputError
 from ..project import NoSuchService
 from ..project import OneOffFilter
@@ -53,6 +50,7 @@
 from .utils import get_version_info
 from .utils import yesno
 
+
 if not IS_WINDOWS_PLATFORM:
     from dockerpty.pty import PseudoTerminal, RunOperation, ExecOperation
 
@@ -81,14 +79,10 @@
     except NeedsBuildError as e:
         log.error("Service '%s' needs to be built, but --no-build was passed." % e.service.name)
         sys.exit(1)
-<<<<<<< HEAD
     except PluginError as e:
         log.error(e.msg)
         sys.exit(1)
-    except errors.ConnectionError:
-=======
     except (errors.ConnectionError, StreamParseError):
->>>>>>> 08179fc7
         sys.exit(1)
 
 
@@ -117,13 +111,8 @@
         handler(command_options)
         return
 
-<<<<<<< HEAD
-    if options['COMMAND'] == 'config':
+    if options['COMMAND'] in ('config', 'bundle'):
         command = TopLevelCommand(None, plugin_manager)
-=======
-    if options['COMMAND'] in ('config', 'bundle'):
-        command = TopLevelCommand(None)
->>>>>>> 08179fc7
         handler(command, options, command_options)
         return
 
