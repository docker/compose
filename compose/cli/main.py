--- conflicted
+++ resolved
@@ -23,15 +23,12 @@
 from ..config.serialize import serialize_config
 from ..const import DEFAULT_TIMEOUT
 from ..const import IS_WINDOWS_PLATFORM
-<<<<<<< HEAD
+from ..errors import StreamParseError
 from ..plugin import PluginError
 from ..plugin_manager import InvalidPluginError
 from ..plugin_manager import InvalidPluginFileTypeError
 from ..plugin_manager import PluginDoesNotExistError
 from ..plugin_manager import PluginManager
-=======
-from ..errors import StreamParseError
->>>>>>> 3dec600d
 from ..progress_stream import StreamOutputError
 from ..project import NoSuchService
 from ..project import OneOffFilter
@@ -56,6 +53,7 @@
 from .utils import get_version_info
 from .utils import yesno
 
+
 if not IS_WINDOWS_PLATFORM:
     from dockerpty.pty import PseudoTerminal, RunOperation, ExecOperation
 
@@ -89,14 +87,10 @@
     except NeedsBuildError as e:
         log.error("Service '%s' needs to be built, but --no-build was passed." % e.service.name)
         sys.exit(1)
-<<<<<<< HEAD
     except PluginError as e:
         log.error(e.msg)
         sys.exit(1)
-    except errors.ConnectionError:
-=======
     except (errors.ConnectionError, StreamParseError):
->>>>>>> 3dec600d
         sys.exit(1)
 
 
@@ -125,13 +119,8 @@
         handler(command_options)
         return
 
-<<<<<<< HEAD
-    if options['COMMAND'] == 'config':
+    if options['COMMAND'] in ('config', 'bundle'):
         command = TopLevelCommand(None, plugin_manager)
-=======
-    if options['COMMAND'] in ('config', 'bundle'):
-        command = TopLevelCommand(None)
->>>>>>> 3dec600d
         handler(command, options, command_options)
         return
 
