--- conflicted
+++ resolved
@@ -541,11 +541,6 @@
         """
         if options['--allow-insecure-ssl']:
             log.warn(INSECURE_SSL_WARNING)
-<<<<<<< HEAD
-            
-        detached = options['-d']
-=======
->>>>>>> dabf1e86
 
         monochrome = options['--no-color']
         start_deps = not options['--no-deps']
