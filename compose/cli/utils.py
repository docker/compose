--- conflicted
+++ resolved
@@ -11,13 +11,9 @@
 import docker
 
 import compose
-<<<<<<< HEAD
 from ..const import HOME_DIR
+from ..const import IS_WINDOWS_PLATFORM
 from ..const import PLUGIN_DIR
-
-=======
-from ..const import IS_WINDOWS_PLATFORM
->>>>>>> b0ba14cd
 
 # WindowsError is not defined on non-win32 platforms. Avoid runtime errors by
 # defining it as OSError (its parent class) if missing.
