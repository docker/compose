import datetime
import json
import os.path
import re
import signal
import subprocess
import time
from collections import Counter
from collections import namedtuple
from functools import reduce
from operator import attrgetter

import pytest
import yaml
from docker import errors

from .. import mock
from ..helpers import BUSYBOX_IMAGE_WITH_TAG
from ..helpers import create_host_file
from compose.cli.command import get_project
from compose.config.errors import DuplicateOverrideFileFound
from compose.const import COMPOSE_SPEC as VERSION
from compose.const import COMPOSEFILE_V1 as V1
from compose.container import Container
from compose.project import OneOffFilter
from compose.utils import nanoseconds_from_time_seconds
from tests.integration.testcases import DockerClientTestCase
from tests.integration.testcases import get_links
from tests.integration.testcases import is_cluster
from tests.integration.testcases import no_cluster
from tests.integration.testcases import pull_busybox
from tests.integration.testcases import SWARM_SKIP_RM_VOLUMES

DOCKER_COMPOSE_EXECUTABLE = 'docker-compose'

ProcessResult = namedtuple('ProcessResult', 'stdout stderr')


BUILD_CACHE_TEXT = 'Using cache'
BUILD_PULL_TEXT = 'Status: Image is up to date for busybox:1.27.2'
COMPOSE_COMPATIBILITY_DICT = {
    'version': str(VERSION),
    'volumes': {'foo': {'driver': 'default'}},
    'networks': {'bar': {}},
    'services': {
        'foo': {
            'command': '/bin/true',
            'image': 'alpine:3.10.1',
            'scale': 3,
            'restart': 'always:7',
            'mem_limit': '300M',
            'mem_reservation': '100M',
            'cpus': 0.7,
            'volumes': ['foo:/bar:rw'],
            'networks': {'bar': None},
        }
    },
}


def start_process(base_dir, options):
    proc = subprocess.Popen(
        [DOCKER_COMPOSE_EXECUTABLE] + options,
        stdin=subprocess.PIPE,
        stdout=subprocess.PIPE,
        stderr=subprocess.PIPE,
        cwd=base_dir)
    print("Running process: %s" % proc.pid)
    return proc


def wait_on_process(proc, returncode=0, stdin=None):
    stdout, stderr = proc.communicate(input=stdin)
    if proc.returncode != returncode:
        print("Stderr: {}".format(stderr))
        print("Stdout: {}".format(stdout))
        assert proc.returncode == returncode
    return ProcessResult(stdout.decode('utf-8'), stderr.decode('utf-8'))


def dispatch(base_dir, options, project_options=None, returncode=0, stdin=None):
    project_options = project_options or []
    proc = start_process(base_dir, project_options + options)
    return wait_on_process(proc, returncode=returncode, stdin=stdin)


def wait_on_condition(condition, delay=0.1, timeout=40):
    start_time = time.time()
    while not condition():
        if time.time() - start_time > timeout:
            raise AssertionError("Timeout: %s" % condition)
        time.sleep(delay)


def kill_service(service):
    for container in service.containers():
        if container.is_running:
            container.kill()


class ContainerCountCondition:

    def __init__(self, project, expected):
        self.project = project
        self.expected = expected

    def __call__(self):
        return len([c for c in self.project.containers() if c.is_running]) == self.expected

    def __str__(self):
        return "waiting for counter count == %s" % self.expected


class ContainerStateCondition:

    def __init__(self, client, name, status):
        self.client = client
        self.name = name
        self.status = status

    def __call__(self):
        try:
            if self.name.endswith('*'):
                ctnrs = self.client.containers(all=True, filters={'name': self.name[:-1]})
                if len(ctnrs) > 0:
                    container = self.client.inspect_container(ctnrs[0]['Id'])
                else:
                    return False
            else:
                container = self.client.inspect_container(self.name)
            return container['State']['Status'] == self.status
        except errors.APIError:
            return False

    def __str__(self):
        return "waiting for container to be %s" % self.status


class CLITestCase(DockerClientTestCase):

    def setUp(self):
        super().setUp()
        self.base_dir = 'tests/fixtures/simple-composefile'
        self.override_dir = None

    def tearDown(self):
        if self.base_dir:
            self.project.kill()
            self.project.down(None, True)

            for container in self.project.containers(stopped=True, one_off=OneOffFilter.only):
                container.remove(force=True)
            networks = self.client.networks()
            for n in networks:
                if n['Name'].split('/')[-1].startswith('{}_'.format(self.project.name)):
                    self.client.remove_network(n['Name'])
            volumes = self.client.volumes().get('Volumes') or []
            for v in volumes:
                if v['Name'].split('/')[-1].startswith('{}_'.format(self.project.name)):
                    self.client.remove_volume(v['Name'])
        if hasattr(self, '_project'):
            del self._project

        super().tearDown()

    @property
    def project(self):
        # Hack: allow project to be overridden
        if not hasattr(self, '_project'):
            self._project = get_project(self.base_dir, override_dir=self.override_dir)
        return self._project

    def dispatch(self, options, project_options=None, returncode=0, stdin=None):
        return dispatch(self.base_dir, options, project_options, returncode, stdin)

    def execute(self, container, cmd):
        # Remove once Hijack and CloseNotifier sign a peace treaty
        self.client.close()
        exc = self.client.exec_create(container.id, cmd)
        self.client.exec_start(exc)
        return self.client.exec_inspect(exc)['ExitCode']

    def lookup(self, container, hostname):
        return self.execute(container, ["nslookup", hostname]) == 0

    def test_help(self):
        self.base_dir = 'tests/fixtures/no-composefile'
        result = self.dispatch(['help', 'up'], returncode=0)
        assert 'Usage: up [options] [--scale SERVICE=NUM...] [--] [SERVICE...]' in result.stdout
        # Prevent tearDown from trying to create a project
        self.base_dir = None

    def test_quiet_build(self):
        self.base_dir = 'tests/fixtures/build-args'
        result = self.dispatch(['build'], None)
        quietResult = self.dispatch(['build', '-q'], None)
        assert result.stdout != ""
        assert quietResult.stdout == ""

    def test_help_nonexistent(self):
        self.base_dir = 'tests/fixtures/no-composefile'
        result = self.dispatch(['help', 'foobar'], returncode=1)
        assert 'No such command' in result.stderr
        self.base_dir = None

    def test_shorthand_host_opt(self):
        self.dispatch(
            ['-H={}'.format(os.environ.get('DOCKER_HOST', 'unix://')),
             'up', '-d'],
            returncode=0
        )

    def test_shorthand_host_opt_interactive(self):
        self.dispatch(
            ['-H={}'.format(os.environ.get('DOCKER_HOST', 'unix://')),
             'run', 'another', 'ls'],
            returncode=0
        )

    def test_host_not_reachable(self):
        result = self.dispatch(['-H=tcp://doesnotexist:8000', 'ps'], returncode=1)
        assert "Couldn't connect to Docker daemon" in result.stderr

    def test_host_not_reachable_volumes_from_container(self):
        self.base_dir = 'tests/fixtures/volumes-from-container'

        container = self.client.create_container(
            'busybox', 'true', name='composetest_data_container',
            host_config={}
        )
        self.addCleanup(self.client.remove_container, container)

        result = self.dispatch(['-H=tcp://doesnotexist:8000', 'ps'], returncode=1)
        assert "Couldn't connect to Docker daemon" in result.stderr

    def test_config_list_services(self):
        self.base_dir = 'tests/fixtures/v2-full'
        result = self.dispatch(['config', '--services'])
        assert set(result.stdout.rstrip().split('\n')) == {'web', 'other'}

    def test_config_list_volumes(self):
        self.base_dir = 'tests/fixtures/v2-full'
        result = self.dispatch(['config', '--volumes'])
        assert set(result.stdout.rstrip().split('\n')) == {'data'}

    def test_config_quiet_with_error(self):
        self.base_dir = None
        result = self.dispatch([
            '-f', 'tests/fixtures/invalid-composefile/invalid.yml',
            'config', '--quiet'
        ], returncode=1)
        assert "'notaservice' must be a mapping" in result.stderr

    def test_config_quiet(self):
        self.base_dir = 'tests/fixtures/v2-full'
        assert self.dispatch(['config', '--quiet']).stdout == ''

    def test_config_stdin(self):
        config = b"""version: "3.7"
services:
  web:
    image: nginx
  other:
    image: alpine
"""
        result = self.dispatch(['-f', '-', 'config', '--services'], stdin=config)
        assert set(result.stdout.rstrip().split('\n')) == {'web', 'other'}

    def test_config_with_hash_option(self):
        self.base_dir = 'tests/fixtures/v2-full'
        result = self.dispatch(['config', '--hash=*'])
        for service in self.project.get_services():
            assert '{} {}\n'.format(service.name, service.config_hash) in result.stdout

        svc = self.project.get_service('other')
        result = self.dispatch(['config', '--hash=other'])
        assert result.stdout == '{} {}\n'.format(svc.name, svc.config_hash)

    def test_config_default(self):
        self.base_dir = 'tests/fixtures/v2-full'
        result = self.dispatch(['config'])
        # assert there are no python objects encoded in the output
        assert '!!' not in result.stdout

        output = yaml.safe_load(result.stdout)
        expected = {
            'version': '2',
            'volumes': {'data': {'driver': 'local'}},
            'networks': {'front': {}},
            'services': {
                'web': {
                    'build': {
                        'context': os.path.abspath(self.base_dir),
                    },
                    'networks': {'front': None, 'default': None},
                    'volumes_from': ['service:other:rw'],
                },
                'other': {
                    'image': BUSYBOX_IMAGE_WITH_TAG,
                    'command': 'top',
                    'volumes': ['/data'],
                },
            },
        }
        assert output == expected

    def test_config_restart(self):
        self.base_dir = 'tests/fixtures/restart'
        result = self.dispatch(['config'])
        assert yaml.safe_load(result.stdout) == {
            'version': '2',
            'services': {
                'never': {
                    'image': 'busybox',
                    'restart': 'no',
                },
                'always': {
                    'image': 'busybox',
                    'restart': 'always',
                },
                'on-failure': {
                    'image': 'busybox',
                    'restart': 'on-failure',
                },
                'on-failure-5': {
                    'image': 'busybox',
                    'restart': 'on-failure:5',
                },
                'restart-null': {
                    'image': 'busybox',
                    'restart': ''
                },
            },
        }

    def test_config_external_network(self):
        self.base_dir = 'tests/fixtures/networks'
        result = self.dispatch(['-f', 'external-networks.yml', 'config'])
        json_result = yaml.safe_load(result.stdout)
        assert 'networks' in json_result
        assert json_result['networks'] == {
            'networks_foo': {
                'external': True,
                'name': 'networks_foo'
            },
            'bar': {
                'external': True,
                'name': 'networks_bar'
            }
        }

    def test_config_with_dot_env(self):
        self.base_dir = 'tests/fixtures/default-env-file'
        result = self.dispatch(['config'])
        json_result = yaml.safe_load(result.stdout)
        assert json_result == {
            'version': '2.4',
            'services': {
                'web': {
                    'command': 'true',
                    'image': 'alpine:latest',
                    'ports': [{'target': 5643}, {'target': 9999}]
                }
            }
        }

    def test_config_with_env_file(self):
        self.base_dir = 'tests/fixtures/default-env-file'
        result = self.dispatch(['--env-file', '.env2', 'config'])
        json_result = yaml.safe_load(result.stdout)
        assert json_result == {
            'version': '2.4',
            'services': {
                'web': {
                    'command': 'false',
                    'image': 'alpine:latest',
                    'ports': [{'target': 5644}, {'target': 9998}]
                }
            }
        }

    def test_config_with_dot_env_and_override_dir(self):
        self.base_dir = 'tests/fixtures/default-env-file'
        result = self.dispatch(['--project-directory', 'alt/', 'config'])
        json_result = yaml.safe_load(result.stdout)
        assert json_result == {
            'version': '2.4',
            'services': {
                'web': {
                    'command': 'echo uwu',
                    'image': 'alpine:3.10.1',
                    'ports': [{'target': 3341}, {'target': 4449}]
                }
            }
        }

    def test_config_external_volume_v2(self):
        self.base_dir = 'tests/fixtures/volumes'
        result = self.dispatch(['-f', 'external-volumes-v2.yml', 'config'])
        json_result = yaml.safe_load(result.stdout)
        assert 'volumes' in json_result
        assert json_result['volumes'] == {
            'foo': {
                'external': True,
                'name': 'foo',
            },
            'bar': {
                'external': True,
                'name': 'some_bar',
            }
        }

    def test_config_external_volume_v2_x(self):
        self.base_dir = 'tests/fixtures/volumes'
        result = self.dispatch(['-f', 'external-volumes-v2-x.yml', 'config'])
        json_result = yaml.safe_load(result.stdout)
        assert 'volumes' in json_result
        assert json_result['volumes'] == {
            'foo': {
                'external': True,
                'name': 'some_foo',
            },
            'bar': {
                'external': True,
                'name': 'some_bar',
            }
        }

    def test_config_external_volume_v3_x(self):
        self.base_dir = 'tests/fixtures/volumes'
        result = self.dispatch(['-f', 'external-volumes-v3-x.yml', 'config'])
        json_result = yaml.safe_load(result.stdout)
        assert 'volumes' in json_result
        assert json_result['volumes'] == {
            'foo': {
                'external': True,
                'name': 'foo',
            },
            'bar': {
                'external': True,
                'name': 'some_bar',
            }
        }

    def test_config_external_volume_v3_4(self):
        self.base_dir = 'tests/fixtures/volumes'
        result = self.dispatch(['-f', 'external-volumes-v3-4.yml', 'config'])
        json_result = yaml.safe_load(result.stdout)
        assert 'volumes' in json_result
        assert json_result['volumes'] == {
            'foo': {
                'external': True,
                'name': 'some_foo',
            },
            'bar': {
                'external': True,
                'name': 'some_bar',
            }
        }

    def test_config_external_network_v3_5(self):
        self.base_dir = 'tests/fixtures/networks'
        result = self.dispatch(['-f', 'external-networks-v3-5.yml', 'config'])
        json_result = yaml.safe_load(result.stdout)
        assert 'networks' in json_result
        assert json_result['networks'] == {
            'foo': {
                'external': True,
                'name': 'some_foo',
            },
            'bar': {
                'external': True,
                'name': 'some_bar',
            },
        }

    def test_config_v1(self):
        self.base_dir = 'tests/fixtures/v1-config'
        result = self.dispatch(['config'])
        assert yaml.safe_load(result.stdout) == {
            'version': str(V1),
            'services': {
                'net': {
                    'image': 'busybox',
                    'network_mode': 'bridge',
                },
                'volume': {
                    'image': 'busybox',
                    'volumes': ['/data'],
                    'network_mode': 'bridge',
                },
                'app': {
                    'image': 'busybox',
                    'volumes_from': ['service:volume:rw'],
                    'network_mode': 'service:net',
                },
            },
        }

    def test_config_v3(self):
        self.base_dir = 'tests/fixtures/v3-full'
        result = self.dispatch(['config'])
        assert yaml.safe_load(result.stdout) == {
            'version': '3.5',
            'volumes': {
                'foobar': {
                    'labels': {
                        'com.docker.compose.test': 'true',
                    },
                },
            },
            'services': {
                'web': {
                    'image': 'busybox',
                    'deploy': {
                        'mode': 'replicated',
                        'replicas': 6,
                        'labels': ['FOO=BAR'],
                        'update_config': {
                            'parallelism': 3,
                            'delay': '10s',
                            'failure_action': 'continue',
                            'monitor': '60s',
                            'max_failure_ratio': 0.3,
                        },
                        'resources': {
                            'limits': {
                                'cpus': 0.05,
                                'memory': '50M',
                            },
                            'reservations': {
                                'cpus': 0.01,
                                'memory': '20M',
                            },
                        },
                        'restart_policy': {
                            'condition': 'on-failure',
                            'delay': '5s',
                            'max_attempts': 3,
                            'window': '120s',
                        },
                        'placement': {
                            'constraints': [
                                'node.hostname==foo', 'node.role != manager'
                            ],
                            'preferences': [{'spread': 'node.labels.datacenter'}]
                        },
                    },

                    'healthcheck': {
                        'test': 'cat /etc/passwd',
                        'interval': '10s',
                        'timeout': '1s',
                        'retries': 5,
                    },
                    'volumes': [{
                        'read_only': True,
                        'source': '/host/path',
                        'target': '/container/path',
                        'type': 'bind'
                    }, {
                        'source': 'foobar', 'target': '/container/volumepath', 'type': 'volume'
                    }, {
                        'target': '/anonymous', 'type': 'volume'
                    }, {
                        'source': 'foobar',
                        'target': '/container/volumepath2',
                        'type': 'volume',
                        'volume': {'nocopy': True}
                    }],
                    'stop_grace_period': '20s',
                },
            },
        }

    @pytest.mark.skip(reason='deprecated option')
    def test_config_compatibility_mode(self):
        self.base_dir = 'tests/fixtures/compatibility-mode'
        result = self.dispatch(['--compatibility', 'config'])

        assert yaml.load(result.stdout) == COMPOSE_COMPATIBILITY_DICT

    @pytest.mark.skip(reason='deprecated option')
    @mock.patch.dict(os.environ)
    def test_config_compatibility_mode_from_env(self):
        self.base_dir = 'tests/fixtures/compatibility-mode'
        os.environ['COMPOSE_COMPATIBILITY'] = 'true'
        result = self.dispatch(['config'])

        assert yaml.load(result.stdout) == COMPOSE_COMPATIBILITY_DICT

    @pytest.mark.skip(reason='deprecated option')
    @mock.patch.dict(os.environ)
    def test_config_compatibility_mode_from_env_and_option_precedence(self):
        self.base_dir = 'tests/fixtures/compatibility-mode'
        os.environ['COMPOSE_COMPATIBILITY'] = 'false'
        result = self.dispatch(['--compatibility', 'config'])

        assert yaml.load(result.stdout) == COMPOSE_COMPATIBILITY_DICT

    def test_ps(self):
        self.project.get_service('simple').create_container()
        result = self.dispatch(['ps'])
        assert 'simple-composefile_simple_1' in result.stdout

    def test_ps_default_composefile(self):
        self.base_dir = 'tests/fixtures/multiple-composefiles'
        self.dispatch(['up', '-d'])
        result = self.dispatch(['ps'])

        assert 'multiple-composefiles_simple_1' in result.stdout
        assert 'multiple-composefiles_another_1' in result.stdout
        assert 'multiple-composefiles_yetanother_1' not in result.stdout

    def test_ps_alternate_composefile(self):
        config_path = os.path.abspath(
            'tests/fixtures/multiple-composefiles/compose2.yml')
        self._project = get_project(self.base_dir, [config_path])

        self.base_dir = 'tests/fixtures/multiple-composefiles'
        self.dispatch(['-f', 'compose2.yml', 'up', '-d'])
        result = self.dispatch(['-f', 'compose2.yml', 'ps'])

        assert 'multiple-composefiles_simple_1' not in result.stdout
        assert 'multiple-composefiles_another_1' not in result.stdout
        assert 'multiple-composefiles_yetanother_1' in result.stdout

    def test_ps_services_filter_option(self):
        self.base_dir = 'tests/fixtures/ps-services-filter'
        image = self.dispatch(['ps', '--services', '--filter', 'source=image'])
        build = self.dispatch(['ps', '--services', '--filter', 'source=build'])
        all_services = self.dispatch(['ps', '--services'])

        assert 'with_build' in all_services.stdout
        assert 'with_image' in all_services.stdout
        assert 'with_build' in build.stdout
        assert 'with_build' not in image.stdout
        assert 'with_image' in image.stdout
        assert 'with_image' not in build.stdout

    def test_ps_services_filter_status(self):
        self.base_dir = 'tests/fixtures/ps-services-filter'
        self.dispatch(['up', '-d'])
        self.dispatch(['pause', 'with_image'])
        paused = self.dispatch(['ps', '--services', '--filter', 'status=paused'])
        stopped = self.dispatch(['ps', '--services', '--filter', 'status=stopped'])
        running = self.dispatch(['ps', '--services', '--filter', 'status=running'])

        assert 'with_build' not in stopped.stdout
        assert 'with_image' not in stopped.stdout
        assert 'with_build' not in paused.stdout
        assert 'with_image' in paused.stdout
        assert 'with_build' in running.stdout
        assert 'with_image' in running.stdout

    def test_ps_all(self):
        self.project.get_service('simple').create_container(one_off='blahblah')
        result = self.dispatch(['ps'])
        assert 'simple-composefile_simple_run_' not in result.stdout

        result2 = self.dispatch(['ps', '--all'])
        assert 'simple-composefile_simple_run_' in result2.stdout

    def test_pull(self):
        result = self.dispatch(['pull'])
        assert 'Pulling simple' in result.stderr
        assert 'Pulling another' in result.stderr
        assert 'done' in result.stderr
        assert 'failed' not in result.stderr

    def test_pull_with_digest(self):
        result = self.dispatch(['-f', 'digest.yml', 'pull', '--no-parallel'])

        assert 'Pulling simple ({})...'.format(BUSYBOX_IMAGE_WITH_TAG) in result.stderr
        assert ('Pulling digest (busybox@'
                'sha256:38a203e1986cf79639cfb9b2e1d6e773de84002feea2d4eb006b520'
                '04ee8502d)...') in result.stderr

    def test_pull_with_ignore_pull_failures(self):
        result = self.dispatch([
            '-f', 'ignore-pull-failures.yml',
            'pull', '--ignore-pull-failures', '--no-parallel']
        )

        assert 'Pulling simple ({})...'.format(BUSYBOX_IMAGE_WITH_TAG) in result.stderr
        assert 'Pulling another (nonexisting-image:latest)...' in result.stderr
        assert ('repository nonexisting-image not found' in result.stderr or
                'image library/nonexisting-image:latest not found' in result.stderr or
                'pull access denied for nonexisting-image' in result.stderr)

    def test_pull_with_quiet(self):
        assert self.dispatch(['pull', '--quiet']).stderr == ''
        assert self.dispatch(['pull', '--quiet']).stdout == ''

    def test_pull_with_parallel_failure(self):
        result = self.dispatch([
            '-f', 'ignore-pull-failures.yml', 'pull'],
            returncode=1
        )

        assert re.search(re.compile('^Pulling simple', re.MULTILINE), result.stderr)
        assert re.search(re.compile('^Pulling another', re.MULTILINE), result.stderr)
        assert re.search(
            re.compile('^ERROR: for another .*does not exist.*', re.MULTILINE),
            result.stderr
        )
        assert re.search(
            re.compile('''^(ERROR: )?(b')?.* nonexisting-image''', re.MULTILINE),
            result.stderr
        )

    def test_pull_can_build(self):
        result = self.dispatch([
            '-f', 'can-build-pull-failures.yml', 'pull'],
            returncode=0
        )
        assert 'Some service image(s) must be built from source' in result.stderr
        assert 'docker-compose build can_build' in result.stderr

    def test_pull_with_no_deps(self):
        self.base_dir = 'tests/fixtures/links-composefile'
        result = self.dispatch(['pull', '--no-parallel', 'web'])
        assert sorted(result.stderr.split('\n'))[1:] == [
            'Pulling web (busybox:1.27.2)...',
        ]

    def test_pull_with_include_deps(self):
        self.base_dir = 'tests/fixtures/links-composefile'
        result = self.dispatch(['pull', '--no-parallel', '--include-deps', 'web'])
        assert sorted(result.stderr.split('\n'))[1:] == [
            'Pulling db (busybox:1.27.2)...',
            'Pulling web (busybox:1.27.2)...',
        ]

    def test_build_plain(self):
        self.base_dir = 'tests/fixtures/simple-dockerfile'
        self.dispatch(['build', 'simple'])

        result = self.dispatch(['build', 'simple'])
        assert BUILD_PULL_TEXT not in result.stdout

    def test_build_no_cache(self):
        self.base_dir = 'tests/fixtures/simple-dockerfile'
        self.dispatch(['build', 'simple'])

        result = self.dispatch(['build', '--no-cache', 'simple'])
        assert BUILD_CACHE_TEXT not in result.stdout
        assert BUILD_PULL_TEXT not in result.stdout

    def test_up_ignore_missing_build_directory(self):
        self.base_dir = 'tests/fixtures/no-build'
        result = self.dispatch(['up', '--no-build'])

        assert 'alpine exited with code 0' in result.stdout
        self.base_dir = None

    def test_pull_ignore_missing_build_directory(self):
        self.base_dir = 'tests/fixtures/no-build'
        result = self.dispatch(['pull'])

        assert 'Pulling my-alpine' in result.stderr
        self.base_dir = None

    def test_build_pull(self):
        # Make sure we have the latest busybox already
        pull_busybox(self.client)
        self.base_dir = 'tests/fixtures/simple-dockerfile'
        self.dispatch(['build', 'simple'], None)

        result = self.dispatch(['build', '--pull', 'simple'])
        if not is_cluster(self.client):
            # If previous build happened on another node, cache won't be available
            assert BUILD_CACHE_TEXT in result.stdout
        assert BUILD_PULL_TEXT in result.stdout

    def test_build_no_cache_pull(self):
        # Make sure we have the latest busybox already
        pull_busybox(self.client)
        self.base_dir = 'tests/fixtures/simple-dockerfile'
        self.dispatch(['build', 'simple'])

        result = self.dispatch(['build', '--no-cache', '--pull', 'simple'])
        assert BUILD_CACHE_TEXT not in result.stdout
        assert BUILD_PULL_TEXT in result.stdout

    def test_build_log_level(self):
        self.base_dir = 'tests/fixtures/simple-dockerfile'
        result = self.dispatch(['--log-level', 'warning', 'build', 'simple'])
        assert result.stderr == ''
        result = self.dispatch(['--log-level', 'debug', 'build', 'simple'])
        assert 'Building simple' in result.stderr
        assert 'Using configuration file' in result.stderr
        self.base_dir = 'tests/fixtures/simple-failing-dockerfile'
        result = self.dispatch(['--log-level', 'critical', 'build', 'simple'], returncode=1)
        assert result.stderr == ''
        result = self.dispatch(['--log-level', 'debug', 'build', 'simple'], returncode=1)
        assert 'Building simple' in result.stderr
        assert 'non-zero code' in result.stderr

    def test_build_failed(self):
        self.base_dir = 'tests/fixtures/simple-failing-dockerfile'
        self.dispatch(['build', 'simple'], returncode=1)

        labels = ["com.docker.compose.test_failing_image=true"]
        containers = [
            Container.from_ps(self.project.client, c)
            for c in self.project.client.containers(
                all=True,
                filters={"label": labels})
        ]
        assert len(containers) == 1

    def test_build_failed_forcerm(self):
        self.base_dir = 'tests/fixtures/simple-failing-dockerfile'
        self.dispatch(['build', '--force-rm', 'simple'], returncode=1)

        labels = ["com.docker.compose.test_failing_image=true"]

        containers = [
            Container.from_ps(self.project.client, c)
            for c in self.project.client.containers(
                all=True,
                filters={"label": labels})
        ]
        assert not containers

    @pytest.mark.xfail(True, reason='Flaky on local')
    def test_build_rm(self):
        containers = [
            Container.from_ps(self.project.client, c)
            for c in self.project.client.containers(all=True)
        ]

        assert not containers

        self.base_dir = 'tests/fixtures/simple-dockerfile'
        self.dispatch(['build', '--no-rm', 'simple'], returncode=0)

        containers = [
            Container.from_ps(self.project.client, c)
            for c in self.project.client.containers(all=True)
        ]
        assert containers

        for c in self.project.client.containers(all=True):
            self.addCleanup(self.project.client.remove_container, c, force=True)

    def test_build_shm_size_build_option(self):
        pull_busybox(self.client)
        self.base_dir = 'tests/fixtures/build-shm-size'
        result = self.dispatch(['build', '--no-cache'], None)
        assert 'shm_size: 96' in result.stdout

    def test_build_memory_build_option(self):
        pull_busybox(self.client)
        self.base_dir = 'tests/fixtures/build-memory'
        result = self.dispatch(['build', '--no-cache', '--memory', '96m', 'service'], None)
        assert 'memory: 100663296' in result.stdout  # 96 * 1024 * 1024

    def test_build_with_buildarg_from_compose_file(self):
        pull_busybox(self.client)
        self.base_dir = 'tests/fixtures/build-args'
        result = self.dispatch(['build'], None)
        assert 'Favorite Touhou Character: mariya.kirisame' in result.stdout

    def test_build_with_buildarg_cli_override(self):
        pull_busybox(self.client)
        self.base_dir = 'tests/fixtures/build-args'
        result = self.dispatch(['build', '--build-arg', 'favorite_th_character=sakuya.izayoi'], None)
        assert 'Favorite Touhou Character: sakuya.izayoi' in result.stdout

    @mock.patch.dict(os.environ)
    def test_build_with_buildarg_old_api_version(self):
        pull_busybox(self.client)
        self.base_dir = 'tests/fixtures/build-args'
        os.environ['COMPOSE_API_VERSION'] = '1.24'
        result = self.dispatch(
            ['build', '--build-arg', 'favorite_th_character=reimu.hakurei'], None, returncode=1
        )
        assert '--build-arg is only supported when services are specified' in result.stderr

        result = self.dispatch(
            ['build', '--build-arg', 'favorite_th_character=hong.meiling', 'web'], None
        )
        assert 'Favorite Touhou Character: hong.meiling' in result.stdout

    def test_build_override_dir(self):
        self.base_dir = 'tests/fixtures/build-path-override-dir'
        self.override_dir = os.path.abspath('tests/fixtures')
        result = self.dispatch([
            '--project-directory', self.override_dir,
            'build'])

        assert 'Successfully built' in result.stdout

    def test_build_override_dir_invalid_path(self):
        config_path = os.path.abspath('tests/fixtures/build-path-override-dir/docker-compose.yml')
        result = self.dispatch([
            '-f', config_path,
            'build'], returncode=1)

        assert 'does not exist, is not accessible, or is not a valid URL' in result.stderr

    def test_build_parallel(self):
        self.base_dir = 'tests/fixtures/build-multiple-composefile'
        result = self.dispatch(['build', '--parallel'])
        assert 'Successfully tagged build-multiple-composefile_a:latest' in result.stdout
        assert 'Successfully tagged build-multiple-composefile_b:latest' in result.stdout
        assert 'Successfully built' in result.stdout

    def test_create(self):
        self.dispatch(['create'])
        service = self.project.get_service('simple')
        another = self.project.get_service('another')
        service_containers = service.containers(stopped=True)
        another_containers = another.containers(stopped=True)
        assert len(service_containers) == 1
        assert len(another_containers) == 1
        assert not service_containers[0].is_running
        assert not another_containers[0].is_running

    def test_create_with_force_recreate(self):
        self.dispatch(['create'], None)
        service = self.project.get_service('simple')
        service_containers = service.containers(stopped=True)
        assert len(service_containers) == 1
        assert not service_containers[0].is_running

        old_ids = [c.id for c in service.containers(stopped=True)]

        self.dispatch(['create', '--force-recreate'], None)
        service_containers = service.containers(stopped=True)
        assert len(service_containers) == 1
        assert not service_containers[0].is_running

        new_ids = [c.id for c in service_containers]

        assert old_ids != new_ids

    def test_create_with_no_recreate(self):
        self.dispatch(['create'], None)
        service = self.project.get_service('simple')
        service_containers = service.containers(stopped=True)
        assert len(service_containers) == 1
        assert not service_containers[0].is_running

        old_ids = [c.id for c in service.containers(stopped=True)]

        self.dispatch(['create', '--no-recreate'], None)
        service_containers = service.containers(stopped=True)
        assert len(service_containers) == 1
        assert not service_containers[0].is_running

        new_ids = [c.id for c in service_containers]

        assert old_ids == new_ids

    def test_run_one_off_with_volume(self):
        self.base_dir = 'tests/fixtures/simple-composefile-volume-ready'
        volume_path = os.path.abspath(os.path.join(os.getcwd(), self.base_dir, 'files'))
        node = create_host_file(self.client, os.path.join(volume_path, 'example.txt'))

        self.dispatch([
            'run',
            '-v', '{}:/data'.format(volume_path),
            '-e', 'constraint:node=={}'.format(node if node is not None else '*'),
            'simple',
            'test', '-f', '/data/example.txt'
        ], returncode=0)

        service = self.project.get_service('simple')
        container_data = service.containers(one_off=OneOffFilter.only, stopped=True)[0]
        mount = container_data.get('Mounts')[0]
        assert mount['Source'] == volume_path
        assert mount['Destination'] == '/data'
        assert mount['Type'] == 'bind'

    def test_run_one_off_with_multiple_volumes(self):
        self.base_dir = 'tests/fixtures/simple-composefile-volume-ready'
        volume_path = os.path.abspath(os.path.join(os.getcwd(), self.base_dir, 'files'))
        node = create_host_file(self.client, os.path.join(volume_path, 'example.txt'))

        self.dispatch([
            'run',
            '-v', '{}:/data'.format(volume_path),
            '-v', '{}:/data1'.format(volume_path),
            '-e', 'constraint:node=={}'.format(node if node is not None else '*'),
            'simple',
            'test', '-f', '/data/example.txt'
        ], returncode=0)

        self.dispatch([
            'run',
            '-v', '{}:/data'.format(volume_path),
            '-v', '{}:/data1'.format(volume_path),
            '-e', 'constraint:node=={}'.format(node if node is not None else '*'),
            'simple',
            'test', '-f' '/data1/example.txt'
        ], returncode=0)

    def test_run_one_off_with_volume_merge(self):
        self.base_dir = 'tests/fixtures/simple-composefile-volume-ready'
        volume_path = os.path.abspath(os.path.join(os.getcwd(), self.base_dir, 'files'))
        node = create_host_file(self.client, os.path.join(volume_path, 'example.txt'))

        self.dispatch([
            '-f', 'docker-compose.merge.yml',
            'run',
            '-v', '{}:/data'.format(volume_path),
            '-e', 'constraint:node=={}'.format(node if node is not None else '*'),
            'simple',
            'test', '-f', '/data/example.txt'
        ], returncode=0)

        service = self.project.get_service('simple')
        container_data = service.containers(one_off=OneOffFilter.only, stopped=True)[0]
        mounts = container_data.get('Mounts')
        assert len(mounts) == 2
        config_mount = [m for m in mounts if m['Destination'] == '/data1'][0]
        override_mount = [m for m in mounts if m['Destination'] == '/data'][0]

        assert config_mount['Type'] == 'volume'
        assert override_mount['Source'] == volume_path
        assert override_mount['Type'] == 'bind'

    def test_create_with_force_recreate_and_no_recreate(self):
        self.dispatch(
            ['create', '--force-recreate', '--no-recreate'],
            returncode=1)

    def test_down_invalid_rmi_flag(self):
        result = self.dispatch(['down', '--rmi', 'bogus'], returncode=1)
        assert '--rmi flag must be' in result.stderr

    def test_down(self):
        self.base_dir = 'tests/fixtures/v2-full'

        self.dispatch(['up', '-d'])
        wait_on_condition(ContainerCountCondition(self.project, 2))

        self.dispatch(['run', 'web', 'true'])
        self.dispatch(['run', '-d', 'web', 'tail', '-f', '/dev/null'])
        assert len(self.project.containers(one_off=OneOffFilter.only, stopped=True)) == 2

        result = self.dispatch(['down', '--rmi=local', '--volumes'])
        assert 'Stopping v2-full_web_1' in result.stderr
        assert 'Stopping v2-full_other_1' in result.stderr
        assert 'Stopping v2-full_web_run_' in result.stderr
        assert 'Removing v2-full_web_1' in result.stderr
        assert 'Removing v2-full_other_1' in result.stderr
        assert 'Removing v2-full_web_run_' in result.stderr
        assert 'Removing v2-full_web_run_' in result.stderr
        assert 'Removing volume v2-full_data' in result.stderr
        assert 'Removing image v2-full_web' in result.stderr
        assert 'Removing image busybox' not in result.stderr
        assert 'Removing network v2-full_default' in result.stderr
        assert 'Removing network v2-full_front' in result.stderr

    def test_down_timeout(self):
        self.dispatch(['up', '-d'], None)
        service = self.project.get_service('simple')
        assert len(service.containers()) == 1
        assert service.containers()[0].is_running
        ""

        self.dispatch(['down', '-t', '1'], None)

        assert len(service.containers(stopped=True)) == 0

    def test_down_signal(self):
        self.base_dir = 'tests/fixtures/stop-signal-composefile'
        self.dispatch(['up', '-d'], None)
        service = self.project.get_service('simple')
        assert len(service.containers()) == 1
        assert service.containers()[0].is_running

        self.dispatch(['down', '-t', '1'], None)
        assert len(service.containers(stopped=True)) == 0

    def test_up_detached(self):
        self.dispatch(['up', '-d'])
        service = self.project.get_service('simple')
        another = self.project.get_service('another')
        assert len(service.containers()) == 1
        assert len(another.containers()) == 1

        # Ensure containers don't have stdin and stdout connected in -d mode
        container, = service.containers()
        assert not container.get('Config.AttachStderr')
        assert not container.get('Config.AttachStdout')
        assert not container.get('Config.AttachStdin')

    def test_up_detached_long_form(self):
        self.dispatch(['up', '--detach'])
        service = self.project.get_service('simple')
        another = self.project.get_service('another')
        assert len(service.containers()) == 1
        assert len(another.containers()) == 1

        # Ensure containers don't have stdin and stdout connected in -d mode
        container, = service.containers()
        assert not container.get('Config.AttachStderr')
        assert not container.get('Config.AttachStdout')
        assert not container.get('Config.AttachStdin')

    def test_up_attached(self):
        self.base_dir = 'tests/fixtures/echo-services'
        result = self.dispatch(['up', '--no-color'])
        simple_name = self.project.get_service('simple').containers(stopped=True)[0].name_without_project
        another_name = self.project.get_service('another').containers(
            stopped=True
        )[0].name_without_project

        assert '{}   | simple'.format(simple_name) in result.stdout
        assert '{}  | another'.format(another_name) in result.stdout
        assert '{} exited with code 0'.format(simple_name) in result.stdout
        assert '{} exited with code 0'.format(another_name) in result.stdout

    def test_up(self):
        self.base_dir = 'tests/fixtures/v2-simple'
        self.dispatch(['up', '-d'], None)

        services = self.project.get_services()

        network_name = self.project.networks.networks['default'].full_name
        networks = self.client.networks(names=[network_name])
        assert len(networks) == 1
        assert networks[0]['Driver'] == 'bridge' if not is_cluster(self.client) else 'overlay'
        assert 'com.docker.network.bridge.enable_icc' not in networks[0]['Options']

        network = self.client.inspect_network(networks[0]['Id'])

        for service in services:
            containers = service.containers()
            assert len(containers) == 1

            container = containers[0]
            assert container.id in network['Containers']

            networks = container.get('NetworkSettings.Networks')
            assert list(networks) == [network['Name']]

            assert sorted(networks[network['Name']]['Aliases']) == sorted(
                [service.name, container.short_id]
            )

            for service in services:
                assert self.lookup(container, service.name)

    def test_up_no_start(self):
        self.base_dir = 'tests/fixtures/v2-full'
        self.dispatch(['up', '--no-start'], None)

        services = self.project.get_services()

        default_network = self.project.networks.networks['default'].full_name
        front_network = self.project.networks.networks['front'].full_name
        networks = self.client.networks(names=[default_network, front_network])
        assert len(networks) == 2

        for service in services:
            containers = service.containers(stopped=True)
            assert len(containers) == 1

            container = containers[0]
            assert not container.is_running
            assert container.get('State.Status') == 'created'

        volumes = self.project.volumes.volumes
        assert 'data' in volumes
        volume = volumes['data']

        # The code below is a Swarm-compatible equivalent to volume.exists()
        remote_volumes = [
            v for v in self.client.volumes().get('Volumes', [])
            if v['Name'].split('/')[-1] == volume.full_name
        ]
        assert len(remote_volumes) > 0

    def test_up_no_start_remove_orphans(self):
        self.base_dir = 'tests/fixtures/v2-simple'
        self.dispatch(['up', '--no-start'], None)

        services = self.project.get_services()

        stopped = reduce((lambda prev, next: prev.containers(
            stopped=True) + next.containers(stopped=True)), services)
        assert len(stopped) == 2

        self.dispatch(['-f', 'one-container.yml', 'up', '--no-start', '--remove-orphans'], None)
        stopped2 = reduce((lambda prev, next: prev.containers(
            stopped=True) + next.containers(stopped=True)), services)
        assert len(stopped2) == 1

    def test_up_no_ansi(self):
        self.base_dir = 'tests/fixtures/v2-simple'
        result = self.dispatch(['--no-ansi', 'up', '-d'], None)
        assert "%c[2K\r" % 27 not in result.stderr
        assert "%c[1A" % 27 not in result.stderr
        assert "%c[1B" % 27 not in result.stderr

    def test_up_with_default_network_config(self):
        filename = 'default-network-config.yml'

        self.base_dir = 'tests/fixtures/networks'
        self._project = get_project(self.base_dir, [filename])

        self.dispatch(['-f', filename, 'up', '-d'], None)

        network_name = self.project.networks.networks['default'].full_name
        networks = self.client.networks(names=[network_name])

        assert networks[0]['Options']['com.docker.network.bridge.enable_icc'] == 'false'

    def test_up_with_network_aliases(self):
        filename = 'network-aliases.yml'
        self.base_dir = 'tests/fixtures/networks'
        self.dispatch(['-f', filename, 'up', '-d'], None)
        back_name = '{}_back'.format(self.project.name)
        front_name = '{}_front'.format(self.project.name)

        networks = [
            n for n in self.client.networks()
            if n['Name'].split('/')[-1].startswith('{}_'.format(self.project.name))
        ]

        # Two networks were created: back and front
        assert sorted(n['Name'].split('/')[-1] for n in networks) == [back_name, front_name]
        web_container = self.project.get_service('web').containers()[0]

        back_aliases = web_container.get(
            'NetworkSettings.Networks.{}.Aliases'.format(back_name)
        )
        assert 'web' in back_aliases
        front_aliases = web_container.get(
            'NetworkSettings.Networks.{}.Aliases'.format(front_name)
        )
        assert 'web' in front_aliases
        assert 'forward_facing' in front_aliases
        assert 'ahead' in front_aliases

    def test_up_with_network_internal(self):
        self.require_api_version('1.23')
        filename = 'network-internal.yml'
        self.base_dir = 'tests/fixtures/networks'
        self.dispatch(['-f', filename, 'up', '-d'], None)
        internal_net = '{}_internal'.format(self.project.name)

        networks = [
            n for n in self.client.networks()
            if n['Name'].split('/')[-1].startswith('{}_'.format(self.project.name))
        ]

        # One network was created: internal
        assert sorted(n['Name'].split('/')[-1] for n in networks) == [internal_net]

        assert networks[0]['Internal'] is True

    def test_up_with_network_static_addresses(self):
        filename = 'network-static-addresses.yml'
        ipv4_address = '172.16.100.100'
        ipv6_address = 'fe80::1001:100'
        self.base_dir = 'tests/fixtures/networks'
        self.dispatch(['-f', filename, 'up', '-d'], None)
        static_net = '{}_static_test'.format(self.project.name)

        networks = [
            n for n in self.client.networks()
            if n['Name'].split('/')[-1].startswith('{}_'.format(self.project.name))
        ]

        # One networks was created: front
        assert sorted(n['Name'].split('/')[-1] for n in networks) == [static_net]
        web_container = self.project.get_service('web').containers()[0]

        ipam_config = web_container.get(
            'NetworkSettings.Networks.{}.IPAMConfig'.format(static_net)
        )
        assert ipv4_address in ipam_config.values()
        assert ipv6_address in ipam_config.values()

    def test_up_with_networks(self):
        self.base_dir = 'tests/fixtures/networks'
        self.dispatch(['up', '-d'], None)

        back_name = '{}_back'.format(self.project.name)
        front_name = '{}_front'.format(self.project.name)

        networks = [
            n for n in self.client.networks()
            if n['Name'].split('/')[-1].startswith('{}_'.format(self.project.name))
        ]

        # Two networks were created: back and front
        assert sorted(n['Name'].split('/')[-1] for n in networks) == [back_name, front_name]

        # lookup by ID instead of name in case of duplicates
        back_network = self.client.inspect_network(
            [n for n in networks if n['Name'] == back_name][0]['Id']
        )
        front_network = self.client.inspect_network(
            [n for n in networks if n['Name'] == front_name][0]['Id']
        )

        web_container = self.project.get_service('web').containers()[0]
        app_container = self.project.get_service('app').containers()[0]
        db_container = self.project.get_service('db').containers()[0]

        for net_name in [front_name, back_name]:
            links = app_container.get('NetworkSettings.Networks.{}.Links'.format(net_name))
            assert '{}:database'.format(db_container.name) in links

        # db and app joined the back network
        assert sorted(back_network['Containers']) == sorted([db_container.id, app_container.id])

        # web and app joined the front network
        assert sorted(front_network['Containers']) == sorted([web_container.id, app_container.id])

        # web can see app but not db
        assert self.lookup(web_container, "app")
        assert not self.lookup(web_container, "db")

        # app can see db
        assert self.lookup(app_container, "db")

        # app has aliased db to "database"
        assert self.lookup(app_container, "database")

    def test_up_missing_network(self):
        self.base_dir = 'tests/fixtures/networks'

        result = self.dispatch(
            ['-f', 'missing-network.yml', 'up', '-d'],
            returncode=1)

        assert 'Service "web" uses an undefined network "foo"' in result.stderr

    @no_cluster('container networks not supported in Swarm')
    def test_up_with_network_mode(self):
        c = self.client.create_container(
            'busybox', 'top', name='composetest_network_mode_container',
            host_config={}
        )
        self.addCleanup(self.client.remove_container, c, force=True)
        self.client.start(c)
        container_mode_source = 'container:{}'.format(c['Id'])

        filename = 'network-mode.yml'

        self.base_dir = 'tests/fixtures/networks'
        self._project = get_project(self.base_dir, [filename])

        self.dispatch(['-f', filename, 'up', '-d'], None)

        networks = [
            n for n in self.client.networks()
            if n['Name'].split('/')[-1].startswith('{}_'.format(self.project.name))
        ]
        assert not networks

        for name in ['bridge', 'host', 'none']:
            container = self.project.get_service(name).containers()[0]
            assert list(container.get('NetworkSettings.Networks')) == [name]
            assert container.get('HostConfig.NetworkMode') == name

        service_mode_source = 'container:{}'.format(
            self.project.get_service('bridge').containers()[0].id)
        service_mode_container = self.project.get_service('service').containers()[0]
        assert not service_mode_container.get('NetworkSettings.Networks')
        assert service_mode_container.get('HostConfig.NetworkMode') == service_mode_source

        container_mode_container = self.project.get_service('container').containers()[0]
        assert not container_mode_container.get('NetworkSettings.Networks')
        assert container_mode_container.get('HostConfig.NetworkMode') == container_mode_source

    def test_up_external_networks(self):
        filename = 'external-networks.yml'

        self.base_dir = 'tests/fixtures/networks'
        self._project = get_project(self.base_dir, [filename])

        result = self.dispatch(['-f', filename, 'up', '-d'], returncode=1)
        assert 'declared as external, but could not be found' in result.stderr

        networks = [
            n['Name'] for n in self.client.networks()
            if n['Name'].startswith('{}_'.format(self.project.name))
        ]
        assert not networks

        network_names = ['{}_{}'.format(self.project.name, n) for n in ['foo', 'bar']]
        for name in network_names:
            self.client.create_network(name, attachable=True)

        self.dispatch(['-f', filename, 'up', '-d'])
        container = self.project.containers()[0]
        assert sorted(list(container.get('NetworkSettings.Networks'))) == sorted(network_names)

    def test_up_with_external_default_network(self):
        filename = 'external-default.yml'

        self.base_dir = 'tests/fixtures/networks'
        self._project = get_project(self.base_dir, [filename])

        result = self.dispatch(['-f', filename, 'up', '-d'], returncode=1)
        assert 'declared as external, but could not be found' in result.stderr

        networks = [
            n['Name'] for n in self.client.networks()
            if n['Name'].split('/')[-1].startswith('{}_'.format(self.project.name))
        ]
        assert not networks

        network_name = 'composetest_external_network'
        self.client.create_network(network_name, attachable=True)

        self.dispatch(['-f', filename, 'up', '-d'])
        container = self.project.containers()[0]
        assert list(container.get('NetworkSettings.Networks')) == [network_name]

    def test_up_with_network_labels(self):
        filename = 'network-label.yml'

        self.base_dir = 'tests/fixtures/networks'
        self._project = get_project(self.base_dir, [filename])

        self.dispatch(['-f', filename, 'up', '-d'], returncode=0)

        network_with_label = '{}_network_with_label'.format(self.project.name)

        networks = [
            n for n in self.client.networks()
            if n['Name'].split('/')[-1].startswith('{}_'.format(self.project.name))
        ]

        assert [n['Name'].split('/')[-1] for n in networks] == [network_with_label]
        assert 'label_key' in networks[0]['Labels']
        assert networks[0]['Labels']['label_key'] == 'label_val'

    def test_up_with_volume_labels(self):
        filename = 'volume-label.yml'

        self.base_dir = 'tests/fixtures/volumes'
        self._project = get_project(self.base_dir, [filename])

        self.dispatch(['-f', filename, 'up', '-d'], returncode=0)

        volume_with_label = '{}_volume_with_label'.format(self.project.name)

        volumes = [
            v for v in self.client.volumes().get('Volumes', [])
            if v['Name'].split('/')[-1].startswith('{}_'.format(self.project.name))
        ]

        assert {v['Name'].split('/')[-1] for v in volumes} == {volume_with_label}
        assert 'label_key' in volumes[0]['Labels']
        assert volumes[0]['Labels']['label_key'] == 'label_val'

    def test_up_no_services(self):
        self.base_dir = 'tests/fixtures/no-services'
        self.dispatch(['up', '-d'], None)

        network_names = [
            n['Name'] for n in self.client.networks()
            if n['Name'].split('/')[-1].startswith('{}_'.format(self.project.name))
        ]
        assert network_names == []

    def test_up_with_links_v1(self):
        self.base_dir = 'tests/fixtures/links-composefile'
        self.dispatch(['up', '-d', 'web'], None)

        # No network was created
        network_name = self.project.networks.networks['default'].full_name
        networks = self.client.networks(names=[network_name])
        assert networks == []

        web = self.project.get_service('web')
        db = self.project.get_service('db')
        console = self.project.get_service('console')

        # console was not started
        assert len(web.containers()) == 1
        assert len(db.containers()) == 1
        assert len(console.containers()) == 0

        # web has links
        web_container = web.containers()[0]
        assert web_container.get('HostConfig.Links')

    def test_up_with_net_is_invalid(self):
        self.base_dir = 'tests/fixtures/net-container'

        result = self.dispatch(
            ['-f', 'v2-invalid.yml', 'up', '-d'],
            returncode=1)

        assert "Unsupported config option for services.bar: 'net'" in result.stderr

    @no_cluster("Legacy networking not supported on Swarm")
    def test_up_with_net_v1(self):
        self.base_dir = 'tests/fixtures/net-container'
        self.dispatch(['up', '-d'], None)

        bar = self.project.get_service('bar')
        bar_container = bar.containers()[0]

        foo = self.project.get_service('foo')
        foo_container = foo.containers()[0]

        assert foo_container.get('HostConfig.NetworkMode') == 'container:{}'.format(
            bar_container.id
        )

    def test_up_with_healthcheck(self):
        def wait_on_health_status(container, status):
            def condition():
                container.inspect()
                return container.get('State.Health.Status') == status

            return wait_on_condition(condition, delay=0.5)

        self.base_dir = 'tests/fixtures/healthcheck'
        self.dispatch(['up', '-d'], None)

        passes = self.project.get_service('passes')
        passes_container = passes.containers()[0]

        assert passes_container.get('Config.Healthcheck') == {
            "Test": ["CMD-SHELL", "/bin/true"],
            "Interval": nanoseconds_from_time_seconds(1),
            "Timeout": nanoseconds_from_time_seconds(30 * 60),
            "Retries": 1,
        }

        wait_on_health_status(passes_container, 'healthy')

        fails = self.project.get_service('fails')
        fails_container = fails.containers()[0]

        assert fails_container.get('Config.Healthcheck') == {
            "Test": ["CMD", "/bin/false"],
            "Interval": nanoseconds_from_time_seconds(2.5),
            "Retries": 2,
        }

        wait_on_health_status(fails_container, 'unhealthy')

        disabled = self.project.get_service('disabled')
        disabled_container = disabled.containers()[0]

        assert disabled_container.get('Config.Healthcheck') == {
            "Test": ["NONE"],
        }

        assert 'Health' not in disabled_container.get('State')

    def test_up_with_no_deps(self):
        self.base_dir = 'tests/fixtures/links-composefile'
        self.dispatch(['up', '-d', '--no-deps', 'web'], None)
        web = self.project.get_service('web')
        db = self.project.get_service('db')
        console = self.project.get_service('console')
        assert len(web.containers()) == 1
        assert len(db.containers()) == 0
        assert len(console.containers()) == 0

    def test_up_with_attach_dependencies(self):
        self.base_dir = 'tests/fixtures/echo-services-dependencies'
        result = self.dispatch(['up', '--attach-dependencies', '--no-color', 'simple'], None)
        simple_name = self.project.get_service('simple').containers(stopped=True)[0].name_without_project
        another_name = self.project.get_service('another').containers(
            stopped=True
        )[0].name_without_project

        assert '{}   | simple'.format(simple_name) in result.stdout
        assert '{}  | another'.format(another_name) in result.stdout

    def test_up_handles_aborted_dependencies(self):
        self.base_dir = 'tests/fixtures/abort-on-container-exit-dependencies'
        proc = start_process(
            self.base_dir,
            ['up', 'simple', '--attach-dependencies', '--abort-on-container-exit'])
        wait_on_condition(ContainerCountCondition(self.project, 0))
        proc.wait()
        assert proc.returncode == 1

    def test_up_with_force_recreate(self):
        self.dispatch(['up', '-d'], None)
        service = self.project.get_service('simple')
        assert len(service.containers()) == 1

        old_ids = [c.id for c in service.containers()]

        self.dispatch(['up', '-d', '--force-recreate'], None)
        assert len(service.containers()) == 1

        new_ids = [c.id for c in service.containers()]

        assert old_ids != new_ids

    def test_up_with_no_recreate(self):
        self.dispatch(['up', '-d'], None)
        service = self.project.get_service('simple')
        assert len(service.containers()) == 1

        old_ids = [c.id for c in service.containers()]

        self.dispatch(['up', '-d', '--no-recreate'], None)
        assert len(service.containers()) == 1

        new_ids = [c.id for c in service.containers()]

        assert old_ids == new_ids

    def test_up_with_force_recreate_and_no_recreate(self):
        self.dispatch(
            ['up', '-d', '--force-recreate', '--no-recreate'],
            returncode=1)

    def test_up_with_timeout(self):
        self.dispatch(['up', '-d', '-t', '1'])
        service = self.project.get_service('simple')
        another = self.project.get_service('another')
        assert len(service.containers()) == 1
        assert len(another.containers()) == 1

    @mock.patch.dict(os.environ)
    def test_up_with_ignore_remove_orphans(self):
        os.environ["COMPOSE_IGNORE_ORPHANS"] = "True"
        result = self.dispatch(['up', '-d', '--remove-orphans'], returncode=1)
        assert "COMPOSE_IGNORE_ORPHANS and --remove-orphans cannot be combined." in result.stderr

    def test_up_handles_sigint(self):
        proc = start_process(self.base_dir, ['up', '-t', '2'])
        wait_on_condition(ContainerCountCondition(self.project, 2))

        os.kill(proc.pid, signal.SIGINT)
        wait_on_condition(ContainerCountCondition(self.project, 0))

    def test_up_handles_sigterm(self):
        proc = start_process(self.base_dir, ['up', '-t', '2'])
        wait_on_condition(ContainerCountCondition(self.project, 2))

        os.kill(proc.pid, signal.SIGTERM)
        wait_on_condition(ContainerCountCondition(self.project, 0))

    def test_up_handles_force_shutdown(self):
        self.base_dir = 'tests/fixtures/sleeps-composefile'
        proc = start_process(self.base_dir, ['up', '-t', '200'])
        wait_on_condition(ContainerCountCondition(self.project, 2))

        os.kill(proc.pid, signal.SIGTERM)
        time.sleep(0.1)
        os.kill(proc.pid, signal.SIGTERM)
        wait_on_condition(ContainerCountCondition(self.project, 0))

    def test_up_handles_abort_on_container_exit(self):
        self.base_dir = 'tests/fixtures/abort-on-container-exit-0'
        proc = start_process(self.base_dir, ['up', '--abort-on-container-exit'])
        wait_on_condition(ContainerCountCondition(self.project, 0))
        proc.wait()
        assert proc.returncode == 0

    def test_up_handles_abort_on_container_exit_code(self):
        self.base_dir = 'tests/fixtures/abort-on-container-exit-1'
        proc = start_process(self.base_dir, ['up', '--abort-on-container-exit'])
        wait_on_condition(ContainerCountCondition(self.project, 0))
        proc.wait()
        assert proc.returncode == 1

    @no_cluster('Container PID mode does not work across clusters')
    def test_up_with_pid_mode(self):
        c = self.client.create_container(
            'busybox', 'top', name='composetest_pid_mode_container',
            host_config={}
        )
        self.addCleanup(self.client.remove_container, c, force=True)
        self.client.start(c)
        container_mode_source = 'container:{}'.format(c['Id'])

        self.base_dir = 'tests/fixtures/pid-mode'

        self.dispatch(['up', '-d'], None)

        service_mode_source = 'container:{}'.format(
            self.project.get_service('container').containers()[0].id)
        service_mode_container = self.project.get_service('service').containers()[0]
        assert service_mode_container.get('HostConfig.PidMode') == service_mode_source

        container_mode_container = self.project.get_service('container').containers()[0]
        assert container_mode_container.get('HostConfig.PidMode') == container_mode_source

        host_mode_container = self.project.get_service('host').containers()[0]
        assert host_mode_container.get('HostConfig.PidMode') == 'host'

    @no_cluster('Container IPC mode does not work across clusters')
    def test_up_with_ipc_mode(self):
        c = self.client.create_container(
            'busybox', 'top', name='composetest_ipc_mode_container',
            host_config={}
        )
        self.addCleanup(self.client.remove_container, c, force=True)
        self.client.start(c)
        container_mode_source = 'container:{}'.format(c['Id'])

        self.base_dir = 'tests/fixtures/ipc-mode'

        self.dispatch(['up', '-d'], None)

        service_mode_source = 'container:{}'.format(
            self.project.get_service('shareable').containers()[0].id)
        service_mode_container = self.project.get_service('service').containers()[0]
        assert service_mode_container.get('HostConfig.IpcMode') == service_mode_source

        container_mode_container = self.project.get_service('container').containers()[0]
        assert container_mode_container.get('HostConfig.IpcMode') == container_mode_source

        shareable_mode_container = self.project.get_service('shareable').containers()[0]
        assert shareable_mode_container.get('HostConfig.IpcMode') == 'shareable'

    def test_exec_without_tty(self):
        self.base_dir = 'tests/fixtures/links-composefile'
        self.dispatch(['up', '-d', 'console'])
        assert len(self.project.containers()) == 1

        stdout, stderr = self.dispatch(['exec', '-T', 'console', 'ls', '-1d', '/'])
        assert stderr == ""
        assert stdout == "/\n"

    @mock.patch.dict(os.environ)
    def test_exec_novalue_var_dotenv_file(self):
        os.environ['MYVAR'] = 'SUCCESS'
        self.base_dir = 'tests/fixtures/exec-novalue-var'
        self.dispatch(['up', '-d'])
        assert len(self.project.containers()) == 1

        stdout, stderr = self.dispatch(['exec', '-T', 'nginx', 'env'])
        assert 'CHECK_VAR=SUCCESS' in stdout
        assert not stderr

    def test_exec_detach_long_form(self):
        self.base_dir = 'tests/fixtures/links-composefile'
        self.dispatch(['up', '--detach', 'console'])
        assert len(self.project.containers()) == 1

        stdout, stderr = self.dispatch(['exec', '-T', 'console', 'ls', '-1d', '/'])
        assert stderr == ""
        assert stdout == "/\n"

    def test_exec_custom_user(self):
        self.base_dir = 'tests/fixtures/links-composefile'
        self.dispatch(['up', '-d', 'console'])
        assert len(self.project.containers()) == 1

        stdout, stderr = self.dispatch(['exec', '-T', '--user=operator', 'console', 'whoami'])
        assert stdout == "operator\n"
        assert stderr == ""

    def test_exec_workdir(self):
        self.base_dir = 'tests/fixtures/links-composefile'
        os.environ['COMPOSE_API_VERSION'] = '1.35'
        self.dispatch(['up', '-d', 'console'])
        assert len(self.project.containers()) == 1

        stdout, stderr = self.dispatch(['exec', '-T', '--workdir', '/etc', 'console', 'ls'])
        assert 'passwd' in stdout

    def test_exec_service_with_environment_overridden(self):
        name = 'service'
        self.base_dir = 'tests/fixtures/environment-exec'
        self.dispatch(['up', '-d'])
        assert len(self.project.containers()) == 1

        stdout, stderr = self.dispatch([
            'exec',
            '-T',
            '-e', 'foo=notbar',
            '--env', 'alpha=beta',
            name,
            'env',
        ])

        # env overridden
        assert 'foo=notbar' in stdout
        # keep environment from yaml
        assert 'hello=world' in stdout
        # added option from command line
        assert 'alpha=beta' in stdout

        assert stderr == ''

    def test_run_service_without_links(self):
        self.base_dir = 'tests/fixtures/links-composefile'
        self.dispatch(['run', 'console', '/bin/true'])
        assert len(self.project.containers()) == 0

        # Ensure stdin/out was open
        container = self.project.containers(stopped=True, one_off=OneOffFilter.only)[0]
        config = container.inspect()['Config']
        assert config['AttachStderr']
        assert config['AttachStdout']
        assert config['AttachStdin']

    def test_run_service_with_links(self):
        self.base_dir = 'tests/fixtures/links-composefile'
        self.dispatch(['run', 'web', '/bin/true'], None)
        db = self.project.get_service('db')
        console = self.project.get_service('console')
        assert len(db.containers()) == 1
        assert len(console.containers()) == 0

    def test_run_service_with_dependencies(self):
        self.base_dir = 'tests/fixtures/v2-dependencies'
        self.dispatch(['run', 'web', '/bin/true'], None)
        db = self.project.get_service('db')
        console = self.project.get_service('console')
        assert len(db.containers()) == 1
        assert len(console.containers()) == 0

    def test_run_service_with_unhealthy_dependencies(self):
        self.base_dir = 'tests/fixtures/v2-unhealthy-dependencies'
        result = self.dispatch(['run', 'web', '/bin/true'], returncode=1)
        assert re.search(
            re.compile('for web .*is unhealthy.*', re.MULTILINE),
            result.stderr
        )

    def test_run_service_with_scaled_dependencies(self):
        self.base_dir = 'tests/fixtures/v2-dependencies'
        self.dispatch(['up', '-d', '--scale', 'db=2', '--scale', 'console=0'])
        db = self.project.get_service('db')
        console = self.project.get_service('console')
        assert len(db.containers()) == 2
        assert len(console.containers()) == 0
        self.dispatch(['run', 'web', '/bin/true'], None)
        assert len(db.containers()) == 2
        assert len(console.containers()) == 0

    def test_run_with_no_deps(self):
        self.base_dir = 'tests/fixtures/links-composefile'
        self.dispatch(['run', '--no-deps', 'web', '/bin/true'])
        db = self.project.get_service('db')
        assert len(db.containers()) == 0

    def test_run_does_not_recreate_linked_containers(self):
        self.base_dir = 'tests/fixtures/links-composefile'
        self.dispatch(['up', '-d', 'db'])
        db = self.project.get_service('db')
        assert len(db.containers()) == 1

        old_ids = [c.id for c in db.containers()]

        self.dispatch(['run', 'web', '/bin/true'], None)
        assert len(db.containers()) == 1

        new_ids = [c.id for c in db.containers()]

        assert old_ids == new_ids

    def test_run_without_command(self):
        self.base_dir = 'tests/fixtures/commands-composefile'
        self.check_build('tests/fixtures/simple-dockerfile', tag='composetest_test')

        self.dispatch(['run', 'implicit'])
        service = self.project.get_service('implicit')
        containers = service.containers(stopped=True, one_off=OneOffFilter.only)
        assert [c.human_readable_command for c in containers] == ['/bin/sh -c echo "success"']

        self.dispatch(['run', 'explicit'])
        service = self.project.get_service('explicit')
        containers = service.containers(stopped=True, one_off=OneOffFilter.only)
        assert [c.human_readable_command for c in containers] == ['/bin/true']

    @pytest.mark.skipif(SWARM_SKIP_RM_VOLUMES, reason='Swarm DELETE /containers/<id> bug')
    def test_run_rm(self):
        self.base_dir = 'tests/fixtures/volume'
        proc = start_process(self.base_dir, ['run', '--rm', 'test'])
        service = self.project.get_service('test')
        wait_on_condition(ContainerStateCondition(
            self.project.client,
            'volume_test_run_*',
            'running')
        )
        containers = service.containers(one_off=OneOffFilter.only)
        assert len(containers) == 1
        mounts = containers[0].get('Mounts')
        for mount in mounts:
            if mount['Destination'] == '/container-path':
                anonymous_name = mount['Name']
                break
        os.kill(proc.pid, signal.SIGINT)
        wait_on_process(proc, 1)

        assert len(service.containers(stopped=True, one_off=OneOffFilter.only)) == 0

        volumes = self.client.volumes()['Volumes']
        assert volumes is not None
        for volume in service.options.get('volumes'):
            if volume.internal == '/container-named-path':
                name = volume.external
                break
        volume_names = [v['Name'].split('/')[-1] for v in volumes]
        assert name in volume_names
        assert anonymous_name not in volume_names

    def test_run_service_with_dockerfile_entrypoint(self):
        self.base_dir = 'tests/fixtures/entrypoint-dockerfile'
        self.dispatch(['run', 'test'])
        container = self.project.containers(stopped=True, one_off=OneOffFilter.only)[0]
        assert container.get('Config.Entrypoint') == ['printf']
        assert container.get('Config.Cmd') == ['default', 'args']

    def test_run_service_with_unset_entrypoint(self):
        self.base_dir = 'tests/fixtures/entrypoint-dockerfile'
        self.dispatch(['run', '--entrypoint=""', 'test', 'true'])
        container = self.project.containers(stopped=True, one_off=OneOffFilter.only)[0]
        assert container.get('Config.Entrypoint') is None
        assert container.get('Config.Cmd') == ['true']

        self.dispatch(['run', '--entrypoint', '""', 'test', 'true'])
        container = self.project.containers(stopped=True, one_off=OneOffFilter.only)[0]
        assert container.get('Config.Entrypoint') is None
        assert container.get('Config.Cmd') == ['true']

    def test_run_service_with_dockerfile_entrypoint_overridden(self):
        self.base_dir = 'tests/fixtures/entrypoint-dockerfile'
        self.dispatch(['run', '--entrypoint', 'echo', 'test'])
        container = self.project.containers(stopped=True, one_off=OneOffFilter.only)[0]
        assert container.get('Config.Entrypoint') == ['echo']
        assert not container.get('Config.Cmd')

    def test_run_service_with_dockerfile_entrypoint_and_command_overridden(self):
        self.base_dir = 'tests/fixtures/entrypoint-dockerfile'
        self.dispatch(['run', '--entrypoint', 'echo', 'test', 'foo'])
        container = self.project.containers(stopped=True, one_off=OneOffFilter.only)[0]
        assert container.get('Config.Entrypoint') == ['echo']
        assert container.get('Config.Cmd') == ['foo']

    def test_run_service_with_compose_file_entrypoint(self):
        self.base_dir = 'tests/fixtures/entrypoint-composefile'
        self.dispatch(['run', 'test'])
        container = self.project.containers(stopped=True, one_off=OneOffFilter.only)[0]
        assert container.get('Config.Entrypoint') == ['printf']
        assert container.get('Config.Cmd') == ['default', 'args']

    def test_run_service_with_compose_file_entrypoint_overridden(self):
        self.base_dir = 'tests/fixtures/entrypoint-composefile'
        self.dispatch(['run', '--entrypoint', 'echo', 'test'])
        container = self.project.containers(stopped=True, one_off=OneOffFilter.only)[0]
        assert container.get('Config.Entrypoint') == ['echo']
        assert not container.get('Config.Cmd')

    def test_run_service_with_compose_file_entrypoint_and_command_overridden(self):
        self.base_dir = 'tests/fixtures/entrypoint-composefile'
        self.dispatch(['run', '--entrypoint', 'echo', 'test', 'foo'])
        container = self.project.containers(stopped=True, one_off=OneOffFilter.only)[0]
        assert container.get('Config.Entrypoint') == ['echo']
        assert container.get('Config.Cmd') == ['foo']

    def test_run_service_with_compose_file_entrypoint_and_empty_string_command(self):
        self.base_dir = 'tests/fixtures/entrypoint-composefile'
        self.dispatch(['run', '--entrypoint', 'echo', 'test', ''])
        container = self.project.containers(stopped=True, one_off=OneOffFilter.only)[0]
        assert container.get('Config.Entrypoint') == ['echo']
        assert container.get('Config.Cmd') == ['']

    def test_run_service_with_user_overridden(self):
        self.base_dir = 'tests/fixtures/user-composefile'
        name = 'service'
        user = 'sshd'
        self.dispatch(['run', '--user={user}'.format(user=user), name], returncode=1)
        service = self.project.get_service(name)
        container = service.containers(stopped=True, one_off=OneOffFilter.only)[0]
        assert user == container.get('Config.User')

    def test_run_service_with_user_overridden_short_form(self):
        self.base_dir = 'tests/fixtures/user-composefile'
        name = 'service'
        user = 'sshd'
        self.dispatch(['run', '-u', user, name], returncode=1)
        service = self.project.get_service(name)
        container = service.containers(stopped=True, one_off=OneOffFilter.only)[0]
        assert user == container.get('Config.User')

    def test_run_service_with_environment_overridden(self):
        name = 'service'
        self.base_dir = 'tests/fixtures/environment-composefile'
        self.dispatch([
            'run', '-e', 'foo=notbar',
            '-e', 'allo=moto=bobo',
            '-e', 'alpha=beta',
            name,
            '/bin/true',
        ])
        service = self.project.get_service(name)
        container = service.containers(stopped=True, one_off=OneOffFilter.only)[0]
        # env overridden
        assert 'notbar' == container.environment['foo']
        # keep environment from yaml
        assert 'world' == container.environment['hello']
        # added option from command line
        assert 'beta' == container.environment['alpha']
        # make sure a value with a = don't crash out
        assert 'moto=bobo' == container.environment['allo']

    def test_run_service_without_map_ports(self):
        # create one off container
        self.base_dir = 'tests/fixtures/ports-composefile'
        self.dispatch(['run', '-d', 'simple'])
        container = self.project.get_service('simple').containers(one_off=OneOffFilter.only)[0]

        # get port information
        port_random = container.get_local_port(3000)
        port_assigned = container.get_local_port(3001)

        # close all one off containers we just created
        container.stop()

        # check the ports
        assert port_random is None
        assert port_assigned is None

    def test_run_service_with_map_ports(self):
        # create one off container
        self.base_dir = 'tests/fixtures/ports-composefile'
        self.dispatch(['run', '-d', '--service-ports', 'simple'])
        container = self.project.get_service('simple').containers(one_off=OneOffFilter.only)[0]

        # get port information
        port_random = container.get_local_port(3000)
        port_assigned = container.get_local_port(3001)
        port_range = container.get_local_port(3002), container.get_local_port(3003)

        # close all one off containers we just created
        container.stop()

        # check the ports
        assert port_random is not None
        assert port_assigned.endswith(':49152')
        assert port_range[0].endswith(':49153')
        assert port_range[1].endswith(':49154')

    def test_run_service_with_explicitly_mapped_ports(self):
        # create one off container
        self.base_dir = 'tests/fixtures/ports-composefile'
        self.dispatch(['run', '-d', '-p', '30000:3000', '--publish', '30001:3001', 'simple'])
        container = self.project.get_service('simple').containers(one_off=OneOffFilter.only)[0]

        # get port information
        port_short = container.get_local_port(3000)
        port_full = container.get_local_port(3001)

        # close all one off containers we just created
        container.stop()

        # check the ports
        assert port_short.endswith(':30000')
        assert port_full.endswith(':30001')

    def test_run_service_with_explicitly_mapped_ip_ports(self):
        # create one off container
        self.base_dir = 'tests/fixtures/ports-composefile'
        self.dispatch([
            'run', '-d',
            '-p', '127.0.0.1:30000:3000',
            '--publish', '127.0.0.1:30001:3001',
            'simple'
        ])
        container = self.project.get_service('simple').containers(one_off=OneOffFilter.only)[0]

        # get port information
        port_short = container.get_local_port(3000)
        port_full = container.get_local_port(3001)

        # close all one off containers we just created
        container.stop()

        # check the ports
        assert port_short == "127.0.0.1:30000"
        assert port_full == "127.0.0.1:30001"

    def test_run_with_expose_ports(self):
        # create one off container
        self.base_dir = 'tests/fixtures/expose-composefile'
        self.dispatch(['run', '-d', '--service-ports', 'simple'])
        container = self.project.get_service('simple').containers(one_off=OneOffFilter.only)[0]

        ports = container.ports
        assert len(ports) == 9
        # exposed ports are not mapped to host ports
        assert ports['3000/tcp'] is None
        assert ports['3001/tcp'] is None
        assert ports['3001/udp'] is None
        assert ports['3002/tcp'] is None
        assert ports['3003/tcp'] is None
        assert ports['3004/tcp'] is None
        assert ports['3005/tcp'] is None
        assert ports['3006/udp'] is None
        assert ports['3007/udp'] is None

        # close all one off containers we just created
        container.stop()

    def test_run_with_custom_name(self):
        self.base_dir = 'tests/fixtures/environment-composefile'
        name = 'the-container-name'
        self.dispatch(['run', '--name', name, 'service', '/bin/true'])

        service = self.project.get_service('service')
        container, = service.containers(stopped=True, one_off=OneOffFilter.only)
        assert container.name == name

    def test_run_service_with_workdir_overridden(self):
        self.base_dir = 'tests/fixtures/run-workdir'
        name = 'service'
        workdir = '/var'
        self.dispatch(['run', '--workdir={workdir}'.format(workdir=workdir), name])
        service = self.project.get_service(name)
        container = service.containers(stopped=True, one_off=True)[0]
        assert workdir == container.get('Config.WorkingDir')

    def test_run_service_with_workdir_overridden_short_form(self):
        self.base_dir = 'tests/fixtures/run-workdir'
        name = 'service'
        workdir = '/var'
        self.dispatch(['run', '-w', workdir, name])
        service = self.project.get_service(name)
        container = service.containers(stopped=True, one_off=True)[0]
        assert workdir == container.get('Config.WorkingDir')

    def test_run_service_with_use_aliases(self):
        filename = 'network-aliases.yml'
        self.base_dir = 'tests/fixtures/networks'
        self.dispatch(['-f', filename, 'run', '-d', '--use-aliases', 'web', 'top'])

        back_name = '{}_back'.format(self.project.name)
        front_name = '{}_front'.format(self.project.name)

        web_container = self.project.get_service('web').containers(one_off=OneOffFilter.only)[0]

        back_aliases = web_container.get(
            'NetworkSettings.Networks.{}.Aliases'.format(back_name)
        )
        assert 'web' in back_aliases
        front_aliases = web_container.get(
            'NetworkSettings.Networks.{}.Aliases'.format(front_name)
        )
        assert 'web' in front_aliases
        assert 'forward_facing' in front_aliases
        assert 'ahead' in front_aliases

    def test_run_interactive_connects_to_network(self):
        self.base_dir = 'tests/fixtures/networks'

        self.dispatch(['up', '-d'])
        self.dispatch(['run', 'app', 'nslookup', 'app'])
        self.dispatch(['run', 'app', 'nslookup', 'db'])

        containers = self.project.get_service('app').containers(
            stopped=True, one_off=OneOffFilter.only)
        assert len(containers) == 2

        for container in containers:
            networks = container.get('NetworkSettings.Networks')

            assert sorted(list(networks)) == [
                '{}_{}'.format(self.project.name, name)
                for name in ['back', 'front']
            ]

            for _, config in networks.items():
                # TODO: once we drop support for API <1.24, this can be changed to:
                # assert config['Aliases'] == [container.short_id]
                aliases = set(config['Aliases'] or []) - {container.short_id}
                assert not aliases

    def test_run_detached_connects_to_network(self):
        self.base_dir = 'tests/fixtures/networks'
        self.dispatch(['up', '-d'])
        self.dispatch(['run', '-d', 'app', 'top'])

        container = self.project.get_service('app').containers(one_off=OneOffFilter.only)[0]
        networks = container.get('NetworkSettings.Networks')

        assert sorted(list(networks)) == [
            '{}_{}'.format(self.project.name, name)
            for name in ['back', 'front']
        ]

        for _, config in networks.items():
            # TODO: once we drop support for API <1.24, this can be changed to:
            # assert config['Aliases'] == [container.short_id]
            aliases = set(config['Aliases'] or []) - {container.short_id}
            assert not aliases

        assert self.lookup(container, 'app')
        assert self.lookup(container, 'db')

    def test_run_handles_sigint(self):
        proc = start_process(self.base_dir, ['run', '-T', 'simple', 'top'])
        wait_on_condition(ContainerStateCondition(
            self.project.client,
            'simple-composefile_simple_run_*',
            'running'))

        os.kill(proc.pid, signal.SIGINT)
        wait_on_condition(ContainerStateCondition(
            self.project.client,
            'simple-composefile_simple_run_*',
            'exited'))

    def test_run_handles_sigterm(self):
        proc = start_process(self.base_dir, ['run', '-T', 'simple', 'top'])
        wait_on_condition(ContainerStateCondition(
            self.project.client,
            'simple-composefile_simple_run_*',
            'running'))

        os.kill(proc.pid, signal.SIGTERM)
        wait_on_condition(ContainerStateCondition(
            self.project.client,
            'simple-composefile_simple_run_*',
            'exited'))

    def test_run_handles_sighup(self):
        proc = start_process(self.base_dir, ['run', '-T', 'simple', 'top'])
        wait_on_condition(ContainerStateCondition(
            self.project.client,
            'simple-composefile_simple_run_*',
            'running'))

        os.kill(proc.pid, signal.SIGHUP)
        wait_on_condition(ContainerStateCondition(
            self.project.client,
            'simple-composefile_simple_run_*',
            'exited'))

    @mock.patch.dict(os.environ)
    def test_run_unicode_env_values_from_system(self):
        value = 'ą, ć, ę, ł, ń, ó, ś, ź, ż'
        os.environ['BAR'] = value
        self.base_dir = 'tests/fixtures/unicode-environment'
        self.dispatch(['run', 'simple'])

        container = self.project.containers(one_off=OneOffFilter.only, stopped=True)[0]
        environment = container.get('Config.Env')
        assert 'FOO={}'.format(value) in environment

    @mock.patch.dict(os.environ)
    def test_run_env_values_from_system(self):
        os.environ['FOO'] = 'bar'
        os.environ['BAR'] = 'baz'

        self.dispatch(['run', '-e', 'FOO', 'simple', 'true'], None)

        container = self.project.containers(one_off=OneOffFilter.only, stopped=True)[0]
        environment = container.get('Config.Env')
        assert 'FOO=bar' in environment
        assert 'BAR=baz' not in environment

    def test_run_label_flag(self):
        self.base_dir = 'tests/fixtures/run-labels'
        name = 'service'
        self.dispatch(['run', '-l', 'default', '--label', 'foo=baz', name, '/bin/true'])
        service = self.project.get_service(name)
        container, = service.containers(stopped=True, one_off=OneOffFilter.only)
        labels = container.labels
        assert labels['default'] == ''
        assert labels['foo'] == 'baz'
        assert labels['hello'] == 'world'

    def test_rm(self):
        service = self.project.get_service('simple')
        service.create_container()
        kill_service(service)
        assert len(service.containers(stopped=True)) == 1
        self.dispatch(['rm', '--force'], None)
        assert len(service.containers(stopped=True)) == 0
        service = self.project.get_service('simple')
        service.create_container()
        kill_service(service)
        assert len(service.containers(stopped=True)) == 1
        self.dispatch(['rm', '-f'], None)
        assert len(service.containers(stopped=True)) == 0
        service = self.project.get_service('simple')
        service.create_container()
        self.dispatch(['rm', '-fs'], None)
        assert len(service.containers(stopped=True)) == 0

    def test_rm_stop(self):
        self.dispatch(['up', '-d'], None)
        simple = self.project.get_service('simple')
        another = self.project.get_service('another')
        assert len(simple.containers()) == 1
        assert len(another.containers()) == 1
        self.dispatch(['rm', '-fs'], None)
        assert len(simple.containers(stopped=True)) == 0
        assert len(another.containers(stopped=True)) == 0

        self.dispatch(['up', '-d'], None)
        assert len(simple.containers()) == 1
        assert len(another.containers()) == 1
        self.dispatch(['rm', '-fs', 'another'], None)
        assert len(simple.containers()) == 1
        assert len(another.containers(stopped=True)) == 0

    def test_rm_all(self):
        service = self.project.get_service('simple')
        service.create_container(one_off=False)
        service.create_container(one_off=True)
        kill_service(service)
        assert len(service.containers(stopped=True)) == 1
        assert len(service.containers(stopped=True, one_off=OneOffFilter.only)) == 1
        self.dispatch(['rm', '-f'], None)
        assert len(service.containers(stopped=True)) == 0
        assert len(service.containers(stopped=True, one_off=OneOffFilter.only)) == 0

        service.create_container(one_off=False)
        service.create_container(one_off=True)
        kill_service(service)
        assert len(service.containers(stopped=True)) == 1
        assert len(service.containers(stopped=True, one_off=OneOffFilter.only)) == 1
        self.dispatch(['rm', '-f', '--all'], None)
        assert len(service.containers(stopped=True)) == 0
        assert len(service.containers(stopped=True, one_off=OneOffFilter.only)) == 0

    def test_stop(self):
        self.dispatch(['up', '-d'], None)
        service = self.project.get_service('simple')
        assert len(service.containers()) == 1
        assert service.containers()[0].is_running

        self.dispatch(['stop', '-t', '1'], None)

        assert len(service.containers(stopped=True)) == 1
        assert not service.containers(stopped=True)[0].is_running

    def test_stop_signal(self):
        self.base_dir = 'tests/fixtures/stop-signal-composefile'
        self.dispatch(['up', '-d'], None)
        service = self.project.get_service('simple')
        assert len(service.containers()) == 1
        assert service.containers()[0].is_running

        self.dispatch(['stop', '-t', '1'], None)
        assert len(service.containers(stopped=True)) == 1
        assert not service.containers(stopped=True)[0].is_running
        assert service.containers(stopped=True)[0].exit_code == 0

    def test_start_no_containers(self):
        result = self.dispatch(['start'], returncode=1)
        assert 'failed' in result.stderr
        assert 'No containers to start' in result.stderr

    def test_up_logging(self):
        self.base_dir = 'tests/fixtures/logging-composefile'
        self.dispatch(['up', '-d'])
        simple = self.project.get_service('simple').containers()[0]
        log_config = simple.get('HostConfig.LogConfig')
        assert log_config
        assert log_config.get('Type') == 'none'

        another = self.project.get_service('another').containers()[0]
        log_config = another.get('HostConfig.LogConfig')
        assert log_config
        assert log_config.get('Type') == 'json-file'
        assert log_config.get('Config')['max-size'] == '10m'

    def test_up_logging_legacy(self):
        self.base_dir = 'tests/fixtures/logging-composefile-legacy'
        self.dispatch(['up', '-d'])
        simple = self.project.get_service('simple').containers()[0]
        log_config = simple.get('HostConfig.LogConfig')
        assert log_config
        assert log_config.get('Type') == 'none'

        another = self.project.get_service('another').containers()[0]
        log_config = another.get('HostConfig.LogConfig')
        assert log_config
        assert log_config.get('Type') == 'json-file'
        assert log_config.get('Config')['max-size'] == '10m'

    def test_pause_unpause(self):
        self.dispatch(['up', '-d'], None)
        service = self.project.get_service('simple')
        assert not service.containers()[0].is_paused

        self.dispatch(['pause'], None)
        assert service.containers()[0].is_paused

        self.dispatch(['unpause'], None)
        assert not service.containers()[0].is_paused

    def test_pause_no_containers(self):
        result = self.dispatch(['pause'], returncode=1)
        assert 'No containers to pause' in result.stderr

    def test_unpause_no_containers(self):
        result = self.dispatch(['unpause'], returncode=1)
        assert 'No containers to unpause' in result.stderr

    def test_logs_invalid_service_name(self):
        self.dispatch(['logs', 'madeupname'], returncode=1)

    def test_logs_follow(self):
        self.base_dir = 'tests/fixtures/echo-services'
        self.dispatch(['up', '-d'])

        result = self.dispatch(['logs', '-f'])

        if not is_cluster(self.client):
            assert result.stdout.count('\n') == 5
        else:
            # Sometimes logs are picked up from old containers that haven't yet
            # been removed (removal in Swarm is async)
            assert result.stdout.count('\n') >= 5

        assert 'simple' in result.stdout
        assert 'another' in result.stdout
        assert 'exited with code 0' in result.stdout

    @pytest.mark.skip(reason="race condition between up and logs")
    def test_logs_follow_logs_from_new_containers(self):
        self.base_dir = 'tests/fixtures/logs-composefile'
        self.dispatch(['up', '-d', 'simple'])

        proc = start_process(self.base_dir, ['logs', '-f'])

        self.dispatch(['up', '-d', 'another'])
        another_name = self.project.get_service('another').get_container().name_without_project
        wait_on_condition(
            ContainerStateCondition(
                self.project.client,
                'logs-composefile_another_*',
                'exited'
            )
        )

        simple_name = self.project.get_service('simple').get_container().name_without_project
        self.dispatch(['kill', 'simple'])

        result = wait_on_process(proc)

        assert 'hello' in result.stdout
        assert 'test' in result.stdout
        assert '{} exited with code 0'.format(another_name) in result.stdout
        assert '{} exited with code 137'.format(simple_name) in result.stdout

    @pytest.mark.skip(reason="race condition between up and logs")
    def test_logs_follow_logs_from_restarted_containers(self):
        self.base_dir = 'tests/fixtures/logs-restart-composefile'
        proc = start_process(self.base_dir, ['up'])

        wait_on_condition(
            ContainerStateCondition(
                self.project.client,
                'logs-restart-composefile_another_*',
                'exited'
            )
        )
        self.dispatch(['kill', 'simple'])

        result = wait_on_process(proc)

        assert result.stdout.count(
            r'logs-restart-composefile_another_1 exited with code 1'
        ) == 3
        assert result.stdout.count('world') == 3

    @pytest.mark.skip(reason="race condition between up and logs")
    def test_logs_default(self):
        self.base_dir = 'tests/fixtures/logs-composefile'
        self.dispatch(['up', '-d'])

        result = self.dispatch(['logs'])
        assert 'hello' in result.stdout
        assert 'test' in result.stdout
        assert 'exited with' not in result.stdout

    def test_logs_on_stopped_containers_exits(self):
        self.base_dir = 'tests/fixtures/echo-services'
        self.dispatch(['up'])

        result = self.dispatch(['logs'])
        assert 'simple' in result.stdout
        assert 'another' in result.stdout
        assert 'exited with' not in result.stdout

    def test_logs_timestamps(self):
        self.base_dir = 'tests/fixtures/echo-services'
        self.dispatch(['up', '-d'])

        result = self.dispatch(['logs', '-f', '-t'])
        assert re.search(r'(\d{4})-(\d{2})-(\d{2})T(\d{2})\:(\d{2})\:(\d{2})', result.stdout)

    def test_logs_tail(self):
        self.base_dir = 'tests/fixtures/logs-tail-composefile'
        self.dispatch(['up'])

        result = self.dispatch(['logs', '--tail', '2'])
        assert 'y\n' in result.stdout
        assert 'z\n' in result.stdout
        assert 'w\n' not in result.stdout
        assert 'x\n' not in result.stdout

    def test_kill(self):
        self.dispatch(['up', '-d'], None)
        service = self.project.get_service('simple')
        assert len(service.containers()) == 1
        assert service.containers()[0].is_running

        self.dispatch(['kill'], None)

        assert len(service.containers(stopped=True)) == 1
        assert not service.containers(stopped=True)[0].is_running

    def test_kill_signal_sigstop(self):
        self.dispatch(['up', '-d'], None)
        service = self.project.get_service('simple')
        assert len(service.containers()) == 1
        assert service.containers()[0].is_running

        self.dispatch(['kill', '-s', 'SIGSTOP'], None)

        assert len(service.containers()) == 1
        # The container is still running. It has only been paused
        assert service.containers()[0].is_running

    def test_kill_stopped_service(self):
        self.dispatch(['up', '-d'], None)
        service = self.project.get_service('simple')
        self.dispatch(['kill', '-s', 'SIGSTOP'], None)
        assert service.containers()[0].is_running

        self.dispatch(['kill', '-s', 'SIGKILL'], None)

        assert len(service.containers(stopped=True)) == 1
        assert not service.containers(stopped=True)[0].is_running

    def test_restart(self):
        service = self.project.get_service('simple')
        container = service.create_container()
        service.start_container(container)
        started_at = container.dictionary['State']['StartedAt']
        self.dispatch(['restart', '-t', '1'], None)
        container.inspect()
        assert container.dictionary['State']['FinishedAt'] != '0001-01-01T00:00:00Z'
        assert container.dictionary['State']['StartedAt'] != started_at

    def test_restart_stopped_container(self):
        service = self.project.get_service('simple')
        container = service.create_container()
        container.start()
        container.kill()
        assert len(service.containers(stopped=True)) == 1
        self.dispatch(['restart', '-t', '1'], None)
        assert len(service.containers(stopped=False)) == 1

    def test_restart_no_containers(self):
        result = self.dispatch(['restart'], returncode=1)
        assert 'No containers to restart' in result.stderr

    def test_scale(self):
        project = self.project

        self.dispatch(['scale', 'simple=1'])
        assert len(project.get_service('simple').containers()) == 1

        self.dispatch(['scale', 'simple=3', 'another=2'])
        assert len(project.get_service('simple').containers()) == 3
        assert len(project.get_service('another').containers()) == 2

        self.dispatch(['scale', 'simple=1', 'another=1'])
        assert len(project.get_service('simple').containers()) == 1
        assert len(project.get_service('another').containers()) == 1

        self.dispatch(['scale', 'simple=1', 'another=1'])
        assert len(project.get_service('simple').containers()) == 1
        assert len(project.get_service('another').containers()) == 1

        self.dispatch(['scale', 'simple=0', 'another=0'])
        assert len(project.get_service('simple').containers()) == 0
        assert len(project.get_service('another').containers()) == 0

    def test_up_scale_scale_up(self):
        self.base_dir = 'tests/fixtures/scale'
        project = self.project

        self.dispatch(['up', '-d'])
        assert len(project.get_service('web').containers()) == 2
        assert len(project.get_service('db').containers()) == 1
        assert len(project.get_service('worker').containers()) == 0

        self.dispatch(['up', '-d', '--scale', 'web=3', '--scale', 'worker=1'])
        assert len(project.get_service('web').containers()) == 3
        assert len(project.get_service('db').containers()) == 1
        assert len(project.get_service('worker').containers()) == 1

    def test_up_scale_scale_down(self):
        self.base_dir = 'tests/fixtures/scale'
        project = self.project

        self.dispatch(['up', '-d'])
        assert len(project.get_service('web').containers()) == 2
        assert len(project.get_service('db').containers()) == 1
        assert len(project.get_service('worker').containers()) == 0

        self.dispatch(['up', '-d', '--scale', 'web=1'])
        assert len(project.get_service('web').containers()) == 1
        assert len(project.get_service('db').containers()) == 1
        assert len(project.get_service('worker').containers()) == 0

    def test_up_scale_reset(self):
        self.base_dir = 'tests/fixtures/scale'
        project = self.project

        self.dispatch(['up', '-d', '--scale', 'web=3', '--scale', 'db=3', '--scale', 'worker=3'])
        assert len(project.get_service('web').containers()) == 3
        assert len(project.get_service('db').containers()) == 3
        assert len(project.get_service('worker').containers()) == 3

        self.dispatch(['up', '-d'])
        assert len(project.get_service('web').containers()) == 2
        assert len(project.get_service('db').containers()) == 1
        assert len(project.get_service('worker').containers()) == 0

    def test_up_scale_to_zero(self):
        self.base_dir = 'tests/fixtures/scale'
        project = self.project

        self.dispatch(['up', '-d'])
        assert len(project.get_service('web').containers()) == 2
        assert len(project.get_service('db').containers()) == 1
        assert len(project.get_service('worker').containers()) == 0

        self.dispatch(['up', '-d', '--scale', 'web=0', '--scale', 'db=0', '--scale', 'worker=0'])
        assert len(project.get_service('web').containers()) == 0
        assert len(project.get_service('db').containers()) == 0
        assert len(project.get_service('worker').containers()) == 0

    def test_port(self):
        self.base_dir = 'tests/fixtures/ports-composefile'
        self.dispatch(['up', '-d'], None)
        container = self.project.get_service('simple').get_container()

        def get_port(number):
            result = self.dispatch(['port', 'simple', str(number)])
            return result.stdout.rstrip()

        assert get_port(3000) == container.get_local_port(3000)
        assert ':49152' in get_port(3001)
        assert ':49153' in get_port(3002)

    def test_expanded_port(self):
        self.base_dir = 'tests/fixtures/ports-composefile'
        self.dispatch(['-f', 'expanded-notation.yml', 'up', '-d'])
        container = self.project.get_service('simple').get_container()

        def get_port(number):
            result = self.dispatch(['port', 'simple', str(number)])
            return result.stdout.rstrip()

        assert get_port(3000) == container.get_local_port(3000)
        assert ':53222' in get_port(3001)
        assert ':53223' in get_port(3002)

    def test_port_with_scale(self):
        self.base_dir = 'tests/fixtures/ports-composefile-scale'
        self.dispatch(['scale', 'simple=2'], None)
        containers = sorted(
            self.project.containers(service_names=['simple']),
            key=attrgetter('name'))

        def get_port(number, index=None):
            if index is None:
                result = self.dispatch(['port', 'simple', str(number)])
            else:
                result = self.dispatch(['port', '--index=' + str(index), 'simple', str(number)])
            return result.stdout.rstrip()

        assert get_port(3000) in (containers[0].get_local_port(3000), containers[1].get_local_port(3000))
        assert get_port(3000, index=containers[0].number) == containers[0].get_local_port(3000)
        assert get_port(3000, index=containers[1].number) == containers[1].get_local_port(3000)
        assert get_port(3002) == ""

    def test_events_json(self):
        events_proc = start_process(self.base_dir, ['events', '--json'])
        self.dispatch(['up', '-d'])
        wait_on_condition(ContainerCountCondition(self.project, 2))

        os.kill(events_proc.pid, signal.SIGINT)
        result = wait_on_process(events_proc, returncode=1)
        lines = [json.loads(line) for line in result.stdout.rstrip().split('\n')]
        assert Counter(e['action'] for e in lines) == {'create': 2, 'start': 2}

    def test_events_human_readable(self):

        def has_timestamp(string):
            str_iso_date, str_iso_time, container_info = string.split(' ', 2)
            try:
                return isinstance(datetime.datetime.strptime(
                    '{} {}'.format(str_iso_date, str_iso_time),
                    '%Y-%m-%d %H:%M:%S.%f'),
                    datetime.datetime)
            except ValueError:
                return False

        events_proc = start_process(self.base_dir, ['events'])
        self.dispatch(['up', '-d', 'simple'])
        wait_on_condition(ContainerCountCondition(self.project, 1))

        os.kill(events_proc.pid, signal.SIGINT)
        result = wait_on_process(events_proc, returncode=1)
        lines = result.stdout.rstrip().split('\n')
        assert len(lines) == 2

        container, = self.project.containers()
        expected_template = ' container {} {}'
        expected_meta_info = ['image=busybox:1.27.2', 'name=simple-composefile_simple_']

        assert expected_template.format('create', container.id) in lines[0]
        assert expected_template.format('start', container.id) in lines[1]
        for line in lines:
            for info in expected_meta_info:
                assert info in line

        assert has_timestamp(lines[0])

    def test_env_file_relative_to_compose_file(self):
        config_path = os.path.abspath('tests/fixtures/env-file/docker-compose.yml')
        self.dispatch(['-f', config_path, 'up', '-d'], None)
        self._project = get_project(self.base_dir, [config_path])

        containers = self.project.containers(stopped=True)
        assert len(containers) == 1
        assert "FOO=1" in containers[0].get('Config.Env')

    @mock.patch.dict(os.environ)
    def test_home_and_env_var_in_volume_path(self):
        os.environ['VOLUME_NAME'] = 'my-volume'
        os.environ['HOME'] = '/tmp/home-dir'

        self.base_dir = 'tests/fixtures/volume-path-interpolation'
        self.dispatch(['up', '-d'], None)

        container = self.project.containers(stopped=True)[0]
        actual_host_path = container.get_mount('/container-path')['Source']
        components = actual_host_path.split('/')
        assert components[-2:] == ['home-dir', 'my-volume']

    def test_up_with_default_override_file(self):
        self.base_dir = 'tests/fixtures/override-files'
        self.dispatch(['up', '-d'], None)

        containers = self.project.containers()
        assert len(containers) == 2

        web, db = containers
        assert web.human_readable_command == 'top'
        assert db.human_readable_command == 'top'

    def test_up_with_multiple_files(self):
        self.base_dir = 'tests/fixtures/override-files'
        config_paths = [
            'docker-compose.yml',
            'docker-compose.override.yml',
            'extra.yml',
        ]
        self._project = get_project(self.base_dir, config_paths)
        self.dispatch(
            [
                '-f', config_paths[0],
                '-f', config_paths[1],
                '-f', config_paths[2],
                'up', '-d',
            ],
            None)

        containers = self.project.containers()
        assert len(containers) == 3

        web, other, db = containers
        assert web.human_readable_command == 'top'
        assert db.human_readable_command == 'top'
        assert other.human_readable_command == 'top'

    def test_up_with_extends(self):
        self.base_dir = 'tests/fixtures/extends'
        self.dispatch(['up', '-d'], None)

        assert {s.name for s in self.project.services} == {'mydb', 'myweb'}

        # Sort by name so we get [db, web]
        containers = sorted(
            self.project.containers(stopped=True),
            key=lambda c: c.name,
        )

        assert len(containers) == 2
        web = containers[1]
        db_name = containers[0].name_without_project

        assert set(get_links(web)) == {'db', db_name, 'extends_{}'.format(db_name)}

        expected_env = {"FOO=1", "BAR=2", "BAZ=2"}
        assert expected_env <= set(web.get('Config.Env'))

    def test_top_services_not_running(self):
        self.base_dir = 'tests/fixtures/top'
        result = self.dispatch(['top'])
        assert len(result.stdout) == 0

    def test_top_services_running(self):
        self.base_dir = 'tests/fixtures/top'
        self.dispatch(['up', '-d'])
        result = self.dispatch(['top'])

        assert 'top_service_a' in result.stdout
        assert 'top_service_b' in result.stdout
        assert 'top_not_a_service' not in result.stdout

    def test_top_processes_running(self):
        self.base_dir = 'tests/fixtures/top'
        self.dispatch(['up', '-d'])
        result = self.dispatch(['top'])
        assert result.stdout.count("top") == 4

    def test_forward_exitval(self):
        self.base_dir = 'tests/fixtures/exit-code-from'
        proc = start_process(
            self.base_dir,
            ['up', '--abort-on-container-exit', '--exit-code-from', 'another']
        )

        result = wait_on_process(proc, returncode=1)
        assert 'exit-code-from_another_1 exited with code 1' in result.stdout

    def test_exit_code_from_signal_stop(self):
        self.base_dir = 'tests/fixtures/exit-code-from'
        proc = start_process(
            self.base_dir,
            ['up', '--abort-on-container-exit', '--exit-code-from', 'simple']
        )
        result = wait_on_process(proc, returncode=137)  # SIGKILL
        name = self.project.get_service('another').containers(stopped=True)[0].name_without_project
        assert '{} exited with code 1'.format(name) in result.stdout

    def test_images(self):
        self.project.get_service('simple').create_container()
        result = self.dispatch(['images'])
        assert 'busybox' in result.stdout
        assert 'simple-composefile_simple_' in result.stdout

    def test_images_default_composefile(self):
        self.base_dir = 'tests/fixtures/multiple-composefiles'
        self.dispatch(['up', '-d'])
        result = self.dispatch(['images'])

        assert 'busybox' in result.stdout
        assert '_another_1' in result.stdout
        assert '_simple_1' in result.stdout

    @mock.patch.dict(os.environ)
    def test_images_tagless_image(self):
        self.base_dir = 'tests/fixtures/tagless-image'
        stream = self.client.build(self.base_dir, decode=True)
        img_id = None
        for data in stream:
            if 'aux' in data:
                img_id = data['aux']['ID']
                break
            if 'stream' in data and 'Successfully built' in data['stream']:
                img_id = self.client.inspect_image(data['stream'].split(' ')[2].strip())['Id']

        assert img_id

        os.environ['IMAGE_ID'] = img_id
        self.project.get_service('foo').create_container()
        result = self.dispatch(['images'])
        assert '<none>' in result.stdout
        assert 'tagless-image_foo_1' in result.stdout

    def test_up_with_override_yaml(self):
        self.base_dir = 'tests/fixtures/override-yaml-files'
        self._project = get_project(self.base_dir, [])
        self.dispatch(['up', '-d'], None)

        containers = self.project.containers()
        assert len(containers) == 2

        web, db = containers
        assert web.human_readable_command == 'sleep 100'
        assert db.human_readable_command == 'top'

    def test_up_with_duplicate_override_yaml_files(self):
        self.base_dir = 'tests/fixtures/duplicate-override-yaml-files'
        with pytest.raises(DuplicateOverrideFileFound):
            get_project(self.base_dir, [])
        self.base_dir = None

    def test_images_use_service_tag(self):
        pull_busybox(self.client)
        self.base_dir = 'tests/fixtures/images-service-tag'
        self.dispatch(['up', '-d', '--build'])
        result = self.dispatch(['images'])

        assert re.search(r'foo1.+test[ \t]+dev', result.stdout) is not None
        assert re.search(r'foo2.+test[ \t]+prod', result.stdout) is not None
        assert re.search(r'foo3.+test[ \t]+latest', result.stdout) is not None

    def test_build_with_stop_process_flag(self):
        self.base_dir = 'tests/fixtures/flag-as-service-name'
        result = self.dispatch(['build', '--pull', '--', '--test-service'])

        assert BUILD_PULL_TEXT in result.stdout

    def test_events_with_stop_process_flag(self):
        self.base_dir = 'tests/fixtures/flag-as-service-name'
        events_proc = start_process(self.base_dir, ['events', '--json', '--', '--test-service'])
        self.dispatch(['up', '-d', '--', '--test-service'])
        wait_on_condition(ContainerCountCondition(self.project, 1))

        os.kill(events_proc.pid, signal.SIGINT)
        result = wait_on_process(events_proc, returncode=1)
        lines = [json.loads(line) for line in result.stdout.rstrip().split('\n')]
        assert Counter(e['action'] for e in lines) == {'create': 1, 'start': 1}

    def test_exec_with_stop_process_flag(self):
        self.base_dir = 'tests/fixtures/flag-as-service-name'
        self.dispatch(['up', '-d', '--', '--test-service'])
        assert len(self.project.containers()) == 1

        stdout, stderr = self.dispatch(['exec', '-T', '--', '--test-service', 'ls', '-1d', '/'])

        assert stderr == ""
        assert stdout == "/\n"

    def test_images_with_stop_process_flag(self):
        self.base_dir = 'tests/fixtures/flag-as-service-name'
        self.dispatch(['up', '-d', '--', '--test-service'])
        result = self.dispatch(['images', '--', '--test-service'])

        assert "busybox" in result.stdout

    def test_kill_with_stop_process_flag(self):
        self.base_dir = 'tests/fixtures/flag-as-service-name'
        self.dispatch(['up', '-d', '--', '--test-service'])
        service = self.project.get_service('--test-service')

        assert len(service.containers()) == 1
        assert service.containers()[0].is_running

        self.dispatch(['kill', '--', '--test-service'])

        assert len(service.containers(stopped=True)) == 1
        assert not service.containers(stopped=True)[0].is_running

    def test_logs_with_stop_process_flag(self):
        self.base_dir = 'tests/fixtures/flag-as-service-name'
        self.dispatch(['up', '-d', '--', '--log-service'])
        result = self.dispatch(['logs', '--', '--log-service'])

        assert 'hello' in result.stdout
        assert 'exited with' not in result.stdout

    def test_port_with_stop_process_flag(self):
        self.base_dir = 'tests/fixtures/flag-as-service-name'
        self.dispatch(['up', '-d', '--', '--test-service'])
        result = self.dispatch(['port', '--', '--test-service', '80'])

        assert result.stdout.strip() == "0.0.0.0:8080"

    def test_ps_with_stop_process_flag(self):
        self.base_dir = 'tests/fixtures/flag-as-service-name'
        self.dispatch(['up', '-d', '--', '--test-service'])

        result = self.dispatch(['ps', '--', '--test-service'])

        assert 'flag-as-service-name_--test-service_1' in result.stdout

    def test_pull_with_stop_process_flag(self):
        self.base_dir = 'tests/fixtures/flag-as-service-name'
        result = self.dispatch(['pull', '--', '--test-service'])

        assert 'Pulling --test-service' in result.stderr
        assert 'failed' not in result.stderr

    def test_rm_with_stop_process_flag(self):
        self.base_dir = 'tests/fixtures/flag-as-service-name'
        self.dispatch(['up', '--no-start', '--', '--test-service'])
        service = self.project.get_service('--test-service')
        assert len(service.containers(stopped=True)) == 1

        self.dispatch(['rm', '--force', '--', '--test-service'])
        assert len(service.containers(stopped=True)) == 0

    def test_run_with_stop_process_flag(self):
        self.base_dir = 'tests/fixtures/flag-as-service-name'
        result = self.dispatch(['run', '--no-deps', '--', '--test-service', 'echo', '-hello'])

        assert 'hello' in result.stdout
        assert len(self.project.containers()) == 0

    def test_stop_with_stop_process_flag(self):
        self.base_dir = 'tests/fixtures/flag-as-service-name'
        self.dispatch(['up', '-d', '--', '--test-service'])
        service = self.project.get_service('--test-service')
        assert len(service.containers()) == 1
        assert service.containers()[0].is_running

        self.dispatch(['stop', '-t', '1', '--', '--test-service'])

        assert len(service.containers(stopped=True)) == 1
        assert not service.containers(stopped=True)[0].is_running

    def test_restart_with_stop_process_flag(self):
        self.base_dir = 'tests/fixtures/flag-as-service-name'
        self.dispatch(['up', '-d', '--', '--test-service'])
        service = self.project.get_service('--test-service')
        assert len(service.containers()) == 1
        assert service.containers()[0].is_running

        self.dispatch(['restart', '-t', '1', '--', '--test-service'])

        assert len(service.containers()) == 1
        assert service.containers()[0].is_running

    def test_up_with_stop_process_flag(self):
        self.base_dir = 'tests/fixtures/flag-as-service-name'
        self.dispatch(['up', '-d', '--', '--test-service', '--log-service'])

        service = self.project.get_service('--test-service')
        another = self.project.get_service('--log-service')
        assert len(service.containers()) == 1
        assert len(another.containers()) == 1

<<<<<<< HEAD
    def test_run_with_quiet_pull(self):
        self.base_dir = 'tests/fixtures/run-quiet-pull'
        result = self.dispatch(['run', '--quiet-pull', 'simple'])
        assert result.stdout.strip() == "Hello, World!"
=======
    def test_up_no_log_prefix(self):
        self.base_dir = 'tests/fixtures/echo-services'
        result = self.dispatch(['up', '--no-log-prefix'])

        assert 'simple' in result.stdout
        assert 'another' in result.stdout
        assert 'exited with code 0' in result.stdout
        assert 'exited with code 0' in result.stdout
>>>>>>> 854c0033
<|MERGE_RESOLUTION|>--- conflicted
+++ resolved
@@ -3035,12 +3035,11 @@
         assert len(service.containers()) == 1
         assert len(another.containers()) == 1
 
-<<<<<<< HEAD
     def test_run_with_quiet_pull(self):
         self.base_dir = 'tests/fixtures/run-quiet-pull'
         result = self.dispatch(['run', '--quiet-pull', 'simple'])
         assert result.stdout.strip() == "Hello, World!"
-=======
+
     def test_up_no_log_prefix(self):
         self.base_dir = 'tests/fixtures/echo-services'
         result = self.dispatch(['up', '--no-log-prefix'])
@@ -3048,5 +3047,4 @@
         assert 'simple' in result.stdout
         assert 'another' in result.stdout
         assert 'exited with code 0' in result.stdout
-        assert 'exited with code 0' in result.stdout
->>>>>>> 854c0033
+        assert 'exited with code 0' in result.stdout