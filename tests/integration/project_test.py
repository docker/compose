--- conflicted
+++ resolved
@@ -11,62 +11,45 @@
             config={
                 'data': {
                     'image': 'busybox:latest',
-                    'volumes': ['/var/data']
+                    'volumes': ['/var/data'],
                 },
                 'db': {
                     'image': 'busybox:latest',
-                    'volumes_from': ['data']
-                },  
-            },
-            client=self.client,
-        )
-
-        project.up()
-
+                    'volumes_from': ['data'],
+                },
+            },
+            client=self.client,
+        )
         db = project.get_service('db')
         data = project.get_service('data')
-        self.assertEqual(db._get_volumes_from(), [c.id for c in data.containers(stopped=True)])
-
-        project.kill()
-        project.remove_stopped()
+        self.assertEqual(db.volumes_from, [data])
 
     def test_volumes_from_container(self):
         data_container = Container.create(
             self.client,
             image='busybox:latest',
             volumes=['/var/data'],
-<<<<<<< HEAD
-            name='figtest_data_container'
-=======
             name='composetest_data_container',
->>>>>>> ef027599
         )
         project = Project.from_config(
             name='composetest',
             config={
                 'db': {
                     'image': 'busybox:latest',
-<<<<<<< HEAD
-                    'volumes_from': ['figtest_data_container']
-=======
                     'volumes_from': ['composetest_data_container'],
->>>>>>> ef027599
-                },
-            },
-            client=self.client,
-        )
-
-        project.up()
-
+                },
+            },
+            client=self.client,
+        )
         db = project.get_service('db')
-        self.assertEqual(db._get_volumes_from(), [data_container.id])
+        self.assertEqual(db.volumes_from, [data_container])
 
         project.kill()
         project.remove_stopped()
 
     def test_net_from_service(self):
         project = Project.from_config(
-            name='figtest',
+            name='composetest',
             config={
                 'net': {
                     'image': 'busybox:latest',
@@ -94,17 +77,17 @@
         net_container = Container.create(
             self.client,
             image='busybox:latest',
-            name='figtest_net_container',
+            name='composetest_net_container',
             command='/bin/sleep 300'
         )
         net_container.start()
 
         project = Project.from_config(
-            name='figtest',
+            name='composetest',
             config={
                 'web': {
                     'image': 'busybox:latest',
-                    'net': 'container:figtest_net_container'
+                    'net': 'container:composetest_net_container'
                 },
             },
             client=self.client,
@@ -256,110 +239,26 @@
         project.remove_stopped()
 
     def test_project_up_starts_links(self):
-        project = Project.from_config(
-            name='figtest',
-            config={
-                'console': {
-                    'image': 'busybox:latest',
-                    'command': ["/bin/sleep", "300"],
-                },
-                'db': {
-                    'image': 'busybox:latest',
-                    'command': ["/bin/sleep", "300"],
-                    'volumes': ['/var/db']
-                },
-                'web': {
-                    'image': 'busybox:latest',
-                    'command': ["/bin/sleep", "300"],
-                    'links': ['db:db']
-                },
-            },
-            client=self.client,
-        )
+        console = self.create_service('console')
+        db = self.create_service('db', volumes=['/var/db'])
+        web = self.create_service('web', links=[(db, 'db')])
+
+        project = Project('composetest', [web, db, console], self.client)
         project.start()
         self.assertEqual(len(project.containers()), 0)
 
         project.up(['web'])
         self.assertEqual(len(project.containers()), 2)
-        self.assertEqual(len(project.get_service('web').containers()), 1)
-        self.assertEqual(len(project.get_service('db').containers()), 1)
-        self.assertEqual(len(project.get_service('console').containers()), 0)
-
-        project.kill()
-        project.remove_stopped()
-
-    def test_project_up_starts_volumes(self):
-        project = Project.from_config(
-            name='figtest',
-            config={
-                'console': {
-                    'image': 'busybox:latest',
-                    'command': ["/bin/sleep", "300"],
-                },
-                'data': {
-                    'image': 'busybox:latest',
-                    'command': ["/bin/sleep", "300"],
-                    'volumes': ['/var/db']
-                },
-                'db': {
-                    'image': 'busybox:latest',
-                    'command': ["/bin/sleep", "300"],
-                    'volumes_from': ['data']
-                },
-            },
-            client=self.client,
-        )
-        project.start()
-        self.assertEqual(len(project.containers()), 0)
-
-<<<<<<< HEAD
-        project.up(['db'])
-        self.assertEqual(len(project.containers()), 2)
-        self.assertEqual(len(project.get_service('db').containers()), 1)
-        self.assertEqual(len(project.get_service('data').containers()), 1)
-        self.assertEqual(len(project.get_service('console').containers()), 0)
-
-        project.kill()
-        project.remove_stopped()
-
-    def test_project_up_starts_net(self):
-        project = Project.from_config(
-            name='figtest',
-            config={
-                'console': {
-                    'image': 'busybox:latest',
-                    'command': ["/bin/sleep", "300"],
-                },
-                'net': {
-                    'image': 'busybox:latest',
-                    'command': ["/bin/sleep", "300"]
-                },
-                'web': {
-                    'image': 'busybox:latest',
-                    'command': ["/bin/sleep", "300"],
-                    'net': 'container:net'
-                },
-            },
-            client=self.client,
-        )
-=======
-        project = Project('composetest', [web, db, console], self.client)
->>>>>>> ef027599
-        project.start()
-        self.assertEqual(len(project.containers()), 0)
-
-        project.up(['web'])
-        self.assertEqual(len(project.containers()), 2)
-        self.assertEqual(len(project.get_service('web').containers()), 1)
-        self.assertEqual(len(project.get_service('net').containers()), 1)
-        self.assertEqual(len(project.get_service('console').containers()), 0)
+        self.assertEqual(len(web.containers()), 1)
+        self.assertEqual(len(db.containers()), 1)
+        self.assertEqual(len(console.containers()), 0)
 
         project.kill()
         project.remove_stopped()
 
     def test_project_up_starts_depends(self):
         project = Project.from_config(
-            name='figtest',
+            name='composetest',
             config={
                 'console': {
                     'image': 'busybox:latest',
@@ -386,7 +285,6 @@
         project.start()
         self.assertEqual(len(project.containers()), 0)
 
-<<<<<<< HEAD
         project.up(['web'])
         self.assertEqual(len(project.containers()), 3)
         self.assertEqual(len(project.get_service('web').containers()), 1)
@@ -398,46 +296,19 @@
         project.remove_stopped()
 
     def test_project_up_with_no_deps(self):
-        project = Project.from_config(
-            name='figtest',
-            config={
-                'console': {
-                    'image': 'busybox:latest',
-                    'command': ["/bin/sleep", "300"],
-                },
-                'db': {
-                    'image': 'busybox:latest',
-                    'command': ["/bin/sleep", "300"],
-                    'volumes': ['/var/db']
-                },'web': {
-                    'image': 'busybox:latest',
-                    'command': ["/bin/sleep", "300"],
-                    'links': ['db:db']
-                },
-                'web': {
-                    'image': 'busybox:latest',
-                    'command': ["/bin/sleep", "300"],
-                    'links': ['db:db'],
-                    'net': 'container:net'
-                },
-                'net': {
-                    'image': 'busybox:latest',
-                    'command': ["/bin/sleep", "300"]
-                }
-            },
-            client=self.client,
-        )
-=======
+        console = self.create_service('console')
+        db = self.create_service('db', volumes=['/var/db'])
+        web = self.create_service('web', links=[(db, 'db')])
+
         project = Project('composetest', [web, db, console], self.client)
->>>>>>> ef027599
         project.start()
         self.assertEqual(len(project.containers()), 0)
 
         project.up(['web'], start_deps=False)
         self.assertEqual(len(project.containers()), 1)
-        self.assertEqual(len(project.get_service('web').containers()), 1)
-        self.assertEqual(len(project.get_service('db').containers()), 0)
-        self.assertEqual(len(project.get_service('net').containers()), 0)
+        self.assertEqual(len(web.containers()), 1)
+        self.assertEqual(len(db.containers()), 0)
+        self.assertEqual(len(console.containers()), 0)
 
         project.kill()
         project.remove_stopped()
