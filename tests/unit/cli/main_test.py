<<<<<<< HEAD
from __future__ import absolute_import
from __future__ import unicode_literals

import io
=======
>>>>>>> 854c14a5
import logging
import tempfile

import docker
import pytest

from compose import container
from compose.cli.errors import UserError
from compose.cli.formatter import ConsoleWarningFormatter
from compose.cli.main import build_one_off_container_options
from compose.cli.main import call_docker
from compose.cli.main import convergence_strategy_from_opts
from compose.cli.main import filter_attached_containers
from compose.cli.main import get_docker_start_call
from compose.cli.main import perform_command
from compose.cli.main import setup_console_handler
from compose.cli.main import warn_for_swarm_mode
from compose.config.config import Config
from compose.config.config import ConfigDetails
from compose.config.config import ConfigFile
from compose.config.environment import Environment
from compose.const import COMPOSEFILE_V3_4
from compose.service import ConvergenceStrategy
from tests import mock


def mock_container(service, number):
    return mock.create_autospec(
        container.Container,
        service=service,
        number=number,
        name_without_project='{0}_{1}'.format(service, number))


@pytest.fixture
def logging_handler():
    stream = mock.Mock()
    stream.isatty.return_value = True
    return logging.StreamHandler(stream=stream)


class TestCLIMainTestCase(object):

    def test_filter_attached_containers(self):
        containers = [
            mock_container('web', 1),
            mock_container('web', 2),
            mock_container('db', 1),
            mock_container('other', 1),
            mock_container('another', 1),
        ]
        service_names = ['web', 'db']
        actual = filter_attached_containers(containers, service_names)
        assert actual == containers[:3]

    def test_filter_attached_containers_with_dependencies(self):
        containers = [
            mock_container('web', 1),
            mock_container('web', 2),
            mock_container('db', 1),
            mock_container('other', 1),
            mock_container('another', 1),
        ]
        service_names = ['web', 'db']
        actual = filter_attached_containers(containers, service_names, attach_dependencies=True)
        assert actual == containers

    def test_filter_attached_containers_all(self):
        containers = [
            mock_container('web', 1),
            mock_container('db', 1),
            mock_container('other', 1),
        ]
        service_names = []
        actual = filter_attached_containers(containers, service_names)
        assert actual == containers

    def test_warning_in_swarm_mode(self):
        mock_client = mock.create_autospec(docker.APIClient)
        mock_client.info.return_value = {'Swarm': {'LocalNodeState': 'active'}}

        with mock.patch('compose.cli.main.log') as fake_log:
            warn_for_swarm_mode(mock_client)
            assert fake_log.warning.call_count == 1

    def test_build_one_off_container_options(self):
        command = 'build myservice'
        detach = False
        options = {
            '-e': ['MYVAR=MYVALUE'],
            '-T': True,
            '--label': ['MYLABEL'],
            '--entrypoint': 'bash',
            '--user': 'MYUSER',
            '--service-ports': [],
            '--publish': '',
            '--name': 'MYNAME',
            '--workdir': '.',
            '--volume': [],
            'stdin_open': False,
        }

        expected_container_options = {
            'command': command,
            'tty': False,
            'stdin_open': False,
            'detach': detach,
            'entrypoint': 'bash',
            'environment': {'MYVAR': 'MYVALUE'},
            'labels': {'MYLABEL': ''},
            'name': 'MYNAME',
            'ports': [],
            'restart': None,
            'user': 'MYUSER',
            'working_dir': '.',
        }

        container_options = build_one_off_container_options(options, detach, command)
        assert container_options == expected_container_options

    @pytest.mark.parametrize('cli_build', [False, True])
    def test_build_native_args_propagated(self, cli_build):
        options = {
            '--build-arg': ['MYVAR', 'ARG=123'],
            '--no-cache': True,
            '--pull': True,
            '--force-rm': True,
            '--memory': True,
            '--compress': True,
            '--parallel': True,
            '--quiet': True,
            '--progress': 'progress',
            'SERVICE': ['service'],
            'COMMAND': 'build',
        }
        env = Environment({
            'MYVAR': 'MYVALUE',
        })
        if cli_build:
            env['COMPOSE_DOCKER_CLI_BUILD'] = '1'
        with mock.patch('compose.cli.main.TopLevelCommand.toplevel_environment', new=env), \
                mock.patch('compose.cli.main.Environment.from_env_file', return_value=env), \
                mock.patch('compose.project.Project.build') as mock_build, \
                mock.patch('compose.cli.command.config.find') as mock_config_find, \
                mock.patch('compose.cli.command.config.load') as mock_config_load:
            mock_config_find.return_value = ConfigDetails(
                working_dir='working_dir',
                config_files=[ConfigFile(filename='config_file', config={})],
                environment=env,
            )
            mock_config_load.return_value = Config(
                version=COMPOSEFILE_V3_4,
                services=[],
                volumes={},
                networks={},
                secrets={},
                configs={},
            )
            project = [None]

            def handler(command, options):
                project[0] = command.project
                command.build(options)

            perform_command(options, handler=handler, command_options=options)
            assert mock_build.call_args == mock.call(
                service_names=['service'],
                no_cache=True,
                pull=True,
                force_rm=True,
                memory=True,
                rm=True,
                build_args={'MYVAR': 'MYVALUE', 'ARG': '123'},
                gzip=True,
                parallel_build=True,
                silent=True,
                progress='progress',
            )
            assert project[0].native_build_enabled == bool(cli_build)

    @pytest.mark.parametrize('cli_build', [False, True])
    def test_build_native_builder_called(self, cli_build):
        options = {
            '--build-arg': ['MYVAR', 'ARG=123'],
            '--no-cache': True,
            '--pull': True,
            '--force-rm': False,
            '--memory': True,
            '--compress': False,
            '--parallel': False,
            '--quiet': True,
            '--progress': 'progress',
            'SERVICE': ['service'],
            'COMMAND': 'build',
        }
        env = Environment({
            'MYVAR': 'MYVALUE',
        })

        if cli_build:
            env['COMPOSE_DOCKER_CLI_BUILD'] = '1'
            env['COMPOSE_DOCKER_CLI_BUILD_EXTRA_ARGS'] = '--extra0 --extra1=1'

        iidfile = [None]

        def mock_mktemp():
            iidfile[0] = tempfile.mktemp()
            with open(iidfile[0], 'w') as f:
                f.write(':12345')
            return iidfile[0]

        with mock.patch('compose.cli.main.TopLevelCommand.toplevel_environment', new=env), \
                mock.patch('compose.cli.main.Environment.from_env_file', return_value=env), \
                mock.patch('compose.service.subprocess.Popen') as mock_subprocess_popen, \
                mock.patch('compose.service.tempfile', new=mock.Mock(mktemp=mock_mktemp)), \
                mock.patch('compose.cli.command.get_client') as mock_get_client, \
                mock.patch('compose.cli.command.config.find') as mock_config_find, \
                mock.patch('compose.cli.command.config.load') as mock_config_load:
            mock_config_find.return_value = ConfigDetails(
                working_dir='working_dir',
                config_files=[ConfigFile(filename='config_file', config={})],
                environment=env,
            )
            mock_config_load.return_value = Config(
                version=COMPOSEFILE_V3_4,
                services=[{
                    'name': 'service',
                    'build': {
                        'context': '.',
                    },
                }],
                volumes={},
                networks={},
                secrets={},
                configs={},
            )
            mock_get_client.return_value.api_version = '1.35'
            mock_build = mock_get_client.return_value.build
            mock_build.return_value = \
                mock_subprocess_popen.return_value.__enter__.return_value.stdout = \
                io.StringIO('{"stream": "Successfully built 12345"}')

            project = [None]

            def handler(command, options):
                project[0] = command.project
                command.build(options)

            perform_command(options, handler=handler, command_options=options)
            if not cli_build:
                assert mock_build.called
                assert mock_build.call_args[1]['buildargs'] == {'MYVAR': 'MYVALUE', 'ARG': '123'}
                assert mock_build.call_args[1]['pull']
                assert mock_build.call_args[1]['nocache']
                assert not mock_build.call_args[1]['forcerm']
                assert not mock_build.call_args[1]['gzip']
                assert not project[0].native_build_enabled
            else:
                assert mock_subprocess_popen.call_args[0][0] == [
                    'docker',
                    'build',
                    '--build-arg', 'MYVAR=MYVALUE',
                    '--build-arg', 'ARG=123',
                    '--memory', 'True',
                    '--no-cache',
                    '--progress', 'progress',
                    '--pull',
                    '--tag', 'working_dir_service',
                    '--iidfile', iidfile[0],
                    '--extra0',
                    '--extra1=1',
                    '.',
                ]
                assert project[0].native_build_enabled

    def test_get_docker_start_call(self):
        container_id = 'my_container_id'

        mock_container_options = {'detach': False, 'stdin_open': True}
        expected_docker_start_call = ['start', '--attach', '--interactive', container_id]
        docker_start_call = get_docker_start_call(mock_container_options, container_id)
        assert expected_docker_start_call == docker_start_call

        mock_container_options = {'detach': False, 'stdin_open': False}
        expected_docker_start_call = ['start', '--attach', container_id]
        docker_start_call = get_docker_start_call(mock_container_options, container_id)
        assert expected_docker_start_call == docker_start_call

        mock_container_options = {'detach': True, 'stdin_open': True}
        expected_docker_start_call = ['start', '--interactive', container_id]
        docker_start_call = get_docker_start_call(mock_container_options, container_id)
        assert expected_docker_start_call == docker_start_call

        mock_container_options = {'detach': True, 'stdin_open': False}
        expected_docker_start_call = ['start', container_id]
        docker_start_call = get_docker_start_call(mock_container_options, container_id)
        assert expected_docker_start_call == docker_start_call


class TestSetupConsoleHandlerTestCase(object):

    def test_with_tty_verbose(self, logging_handler):
        setup_console_handler(logging_handler, True)
        assert type(logging_handler.formatter) == ConsoleWarningFormatter
        assert '%(name)s' in logging_handler.formatter._fmt
        assert '%(funcName)s' in logging_handler.formatter._fmt

    def test_with_tty_not_verbose(self, logging_handler):
        setup_console_handler(logging_handler, False)
        assert type(logging_handler.formatter) == ConsoleWarningFormatter
        assert '%(name)s' not in logging_handler.formatter._fmt
        assert '%(funcName)s' not in logging_handler.formatter._fmt

    def test_with_not_a_tty(self, logging_handler):
        logging_handler.stream.isatty.return_value = False
        setup_console_handler(logging_handler, False)
        assert type(logging_handler.formatter) == logging.Formatter


class TestConvergeStrategyFromOptsTestCase(object):

    def test_invalid_opts(self):
        options = {'--force-recreate': True, '--no-recreate': True}
        with pytest.raises(UserError):
            convergence_strategy_from_opts(options)

    def test_always(self):
        options = {'--force-recreate': True, '--no-recreate': False}
        assert (
            convergence_strategy_from_opts(options) ==
            ConvergenceStrategy.always
        )

    def test_never(self):
        options = {'--force-recreate': False, '--no-recreate': True}
        assert (
            convergence_strategy_from_opts(options) ==
            ConvergenceStrategy.never
        )

    def test_changed(self):
        options = {'--force-recreate': False, '--no-recreate': False}
        assert (
            convergence_strategy_from_opts(options) ==
            ConvergenceStrategy.changed
        )


def mock_find_executable(exe):
    return exe


@mock.patch('compose.cli.main.find_executable', mock_find_executable)
class TestCallDocker(object):
    def test_simple_no_options(self):
        with mock.patch('subprocess.call') as fake_call:
            call_docker(['ps'], {}, {})

        assert fake_call.call_args[0][0] == ['docker', 'ps']

    def test_simple_tls_option(self):
        with mock.patch('subprocess.call') as fake_call:
            call_docker(['ps'], {'--tls': True}, {})

        assert fake_call.call_args[0][0] == ['docker', '--tls', 'ps']

    def test_advanced_tls_options(self):
        with mock.patch('subprocess.call') as fake_call:
            call_docker(['ps'], {
                '--tls': True,
                '--tlscacert': './ca.pem',
                '--tlscert': './cert.pem',
                '--tlskey': './key.pem',
            }, {})

        assert fake_call.call_args[0][0] == [
            'docker', '--tls', '--tlscacert', './ca.pem', '--tlscert',
            './cert.pem', '--tlskey', './key.pem', 'ps'
        ]

    def test_with_host_option(self):
        with mock.patch('subprocess.call') as fake_call:
            call_docker(['ps'], {'--host': 'tcp://mydocker.net:2333'}, {})

        assert fake_call.call_args[0][0] == [
            'docker', '--host', 'tcp://mydocker.net:2333', 'ps'
        ]

    def test_with_http_host(self):
        with mock.patch('subprocess.call') as fake_call:
            call_docker(['ps'], {'--host': 'http://mydocker.net:2333'}, {})

        assert fake_call.call_args[0][0] == [
            'docker', '--host', 'tcp://mydocker.net:2333', 'ps',
        ]

    def test_with_host_option_shorthand_equal(self):
        with mock.patch('subprocess.call') as fake_call:
            call_docker(['ps'], {'--host': '=tcp://mydocker.net:2333'}, {})

        assert fake_call.call_args[0][0] == [
            'docker', '--host', 'tcp://mydocker.net:2333', 'ps'
        ]

    def test_with_env(self):
        with mock.patch('subprocess.call') as fake_call:
            call_docker(['ps'], {}, {'DOCKER_HOST': 'tcp://mydocker.net:2333'})

        assert fake_call.call_args[0][0] == [
            'docker', 'ps'
        ]
        assert fake_call.call_args[1]['env'] == {'DOCKER_HOST': 'tcp://mydocker.net:2333'}<|MERGE_RESOLUTION|>--- conflicted
+++ resolved
@@ -1,10 +1,4 @@
-<<<<<<< HEAD
-from __future__ import absolute_import
-from __future__ import unicode_literals
-
 import io
-=======
->>>>>>> 854c14a5
 import logging
 import tempfile
 
