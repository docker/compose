<<<<<<< HEAD
from fig.project import sort_service_dicts, DependencyError, Project
=======
from compose.project import sort_service_dicts, DependencyError
>>>>>>> ef027599
from .. import unittest


class SortServiceTest(unittest.TestCase):
    def test_sort_service_dicts_1(self):
        services = [
            {
                'links': ['redis'],
                'name': 'web'
            },
            {
                'name': 'grunt'
            },
            {
                'name': 'redis'
            }
        ]

        sorted_services = sort_service_dicts(services)

        self.assertEqual(len(sorted_services), 3)
        self.assertEqual(sorted_services[0]['name'], 'grunt')
        self.assertEqual(sorted_services[1]['name'], 'redis')
        self.assertEqual(sorted_services[2]['name'], 'web')

    def test_sort_service_dicts_2(self):
        services = [
            {
                'links': ['redis', 'postgres'],
                'name': 'web'
            },
            {
                'name': 'postgres',
                'links': ['redis']
            },
            {
                'name': 'redis'
            }
        ]

        sorted_services = sort_service_dicts(services)
        self.assertEqual(len(sorted_services), 3)
        self.assertEqual(sorted_services[0]['name'], 'redis')
        self.assertEqual(sorted_services[1]['name'], 'postgres')
        self.assertEqual(sorted_services[2]['name'], 'web')

    def test_sort_service_dicts_3(self):
        services = [
            {
                'name': 'child'
            },
            {
                'name': 'parent',
                'links': ['child']
            },
            {
                'links': ['parent'],
                'name': 'grandparent'
            },
        ]

        sorted_services = sort_service_dicts(services)
        self.assertEqual(len(sorted_services), 3)
        self.assertEqual(sorted_services[0]['name'], 'child')
        self.assertEqual(sorted_services[1]['name'], 'parent')
        self.assertEqual(sorted_services[2]['name'], 'grandparent')

    def test_sort_service_dicts_4(self):
        services = [
            {
                'name': 'child'
            },
            {
                'name': 'parent',
                'volumes_from': ['child']
            },
            {
                'links': ['parent'],
                'name': 'grandparent'
            },
        ]

        sorted_services = sort_service_dicts(services)
        self.assertEqual(len(sorted_services), 3)
        self.assertEqual(sorted_services[0]['name'], 'child')
        self.assertEqual(sorted_services[1]['name'], 'parent')
        self.assertEqual(sorted_services[2]['name'], 'grandparent')

    def test_sort_service_dicts_5(self):
        services = [
            {
                'links': ['parent'],
                'name': 'grandparent'
            },
            {
                'name': 'parent',
                'net': 'container:child'
            },
            {
                'name': 'child'
            }
        ]

        sorted_services = sort_service_dicts(services)
        self.assertEqual(len(sorted_services), 3)
        self.assertEqual(sorted_services[0]['name'], 'child')
        self.assertEqual(sorted_services[1]['name'], 'parent')
        self.assertEqual(sorted_services[2]['name'], 'grandparent')

    def test_sort_service_dicts_6(self):
        services = [
            {
                'links': ['parent'],
                'name': 'grandparent'
            },
            {
                'name': 'parent',
                'volumes_from': ['child']
            },
            {
                'name': 'child'
            }
        ]

        sorted_services = sort_service_dicts(services)
        self.assertEqual(len(sorted_services), 3)
        self.assertEqual(sorted_services[0]['name'], 'child')
        self.assertEqual(sorted_services[1]['name'], 'parent')
        self.assertEqual(sorted_services[2]['name'], 'grandparent')

    def test_sort_service_dicts_7(self):
        services = [
            {
                'depends_on': ['four'],
                'name': 'five'
            },
            {
                'net': 'container:three',
                'name': 'four'
            },
            {
                'links': ['two'],
                'name': 'three'
            },
            {
                'name': 'two',
                'volumes_from': ['one']
            },
            {
                'name': 'one'
            }
        ]

        sorted_services = sort_service_dicts(services)
        self.assertEqual(len(sorted_services), 5)
        self.assertEqual(sorted_services[0]['name'], 'one')
        self.assertEqual(sorted_services[1]['name'], 'two')
        self.assertEqual(sorted_services[2]['name'], 'three')
        self.assertEqual(sorted_services[3]['name'], 'four')
        self.assertEqual(sorted_services[4]['name'], 'five')

    def test_sort_service_dicts_circular_imports(self):
        services = [
            {
                'links': ['redis'],
                'name': 'web'
            },
            {
                'name': 'redis',
                'links': ['web']
            },
        ]

        try:
            sort_service_dicts(services)
        except DependencyError as e:
            self.assertIn('redis', e.msg)
            self.assertIn('web', e.msg)
        else:
            self.fail('Should have thrown an DependencyError')

    def test_sort_service_dicts_circular_imports_2(self):
        services = [
            {
                'links': ['postgres', 'redis'],
                'name': 'web'
            },
            {
                'name': 'redis',
                'links': ['web']
            },
            {
                'name': 'postgres'
            }
        ]

        try:
            sort_service_dicts(services)
        except DependencyError as e:
            self.assertIn('redis', e.msg)
            self.assertIn('web', e.msg)
        else:
            self.fail('Should have thrown an DependencyError')

    def test_sort_service_dicts_circular_imports_3(self):
        services = [
            {
                'links': ['b'],
                'name': 'a'
            },
            {
                'name': 'b',
                'links': ['c']
            },
            {
                'name': 'c',
                'links': ['a']
            }
        ]

        try:
            sort_service_dicts(services)
        except DependencyError as e:
            self.assertIn('a', e.msg)
            self.assertIn('b', e.msg)
        else:
            self.fail('Should have thrown an DependencyError')

    def test_sort_service_dicts_self_imports(self):
        services = [
            {
                'links': ['web'],
                'name': 'web'
            },
        ]

        try:
            sort_service_dicts(services)
        except DependencyError as e:
            self.assertIn('web', e.msg)
        else:
            self.fail('Should have thrown an DependencyError')<|MERGE_RESOLUTION|>--- conflicted
+++ resolved
@@ -1,8 +1,4 @@
-<<<<<<< HEAD
-from fig.project import sort_service_dicts, DependencyError, Project
-=======
 from compose.project import sort_service_dicts, DependencyError
->>>>>>> ef027599
 from .. import unittest
 
 
@@ -22,7 +18,6 @@
         ]
 
         sorted_services = sort_service_dicts(services)
-
         self.assertEqual(len(sorted_services), 3)
         self.assertEqual(sorted_services[0]['name'], 'grunt')
         self.assertEqual(sorted_services[1]['name'], 'redis')
