from __future__ import unicode_literals
from .. import unittest
<<<<<<< HEAD
from fig.service import Service
from fig.container import Container
from fig.project import Project, ConfigurationError
import mock

import docker
=======
from compose.service import Service
from compose.project import Project, ConfigurationError
>>>>>>> ef027599

class ProjectTest(unittest.TestCase):
    def test_from_dict(self):
        project = Project.from_dicts('composetest', [
            {
                'name': 'web',
                'image': 'busybox:latest'
            },
            {
                'name': 'db',
                'image': 'busybox:latest'
            },
        ], None)
        self.assertEqual(len(project.services), 2)
        self.assertEqual(project.get_service('web').name, 'web')
        self.assertEqual(project.get_service('web').options['image'], 'busybox:latest')
        self.assertEqual(project.get_service('db').name, 'db')
        self.assertEqual(project.get_service('db').options['image'], 'busybox:latest')

    def test_from_dict_sorts_in_dependency_order(self):
        project = Project.from_dicts('composetest', [
            {
                'name': 'web',
                'image': 'busybox:latest',
                'links': ['db'],
            },
            {
                'name': 'db',
                'image': 'busybox:latest',
                'volumes_from': ['volume']
            },
            {
                'name': 'volume',
                'image': 'busybox:latest',
                'volumes': ['/tmp'],
            }
        ], None)

        self.assertEqual(project.services[0].name, 'volume')
        self.assertEqual(project.services[1].name, 'db')
        self.assertEqual(project.services[2].name, 'web')

    def test_from_config(self):
        project = Project.from_config('composetest', {
            'web': {
                'image': 'busybox:latest',
            },
            'db': {
                'image': 'busybox:latest',
            },
        }, None)
        self.assertEqual(len(project.services), 2)
        self.assertEqual(project.get_service('web').name, 'web')
        self.assertEqual(project.get_service('web').options['image'], 'busybox:latest')
        self.assertEqual(project.get_service('db').name, 'db')
        self.assertEqual(project.get_service('db').options['image'], 'busybox:latest')

    def test_from_config_throws_error_when_not_dict(self):
        with self.assertRaises(ConfigurationError):
            project = Project.from_config('composetest', {
                'web': 'busybox:latest',
            }, None)

    def test_get_service(self):
        web = Service(
            project='composetest',
            name='web',
            client=None,
            image="busybox:latest",
        )
        project = Project('test', [web], None)
        self.assertEqual(project.get_service('web'), web)

    def test_get_services_returns_all_services_without_args(self):
        web = Service(
            project='composetest',
            name='web',
        )
        console = Service(
            project='composetest',
            name='console',
        )
        project = Project('test', [web, console], None)
        self.assertEqual(project.get_services(), [web, console])

    def test_get_services_returns_listed_services_with_args(self):
        web = Service(
            project='composetest',
            name='web',
        )
        console = Service(
            project='composetest',
            name='console',
        )
        project = Project('test', [web, console], None)
        self.assertEqual(project.get_services(['console']), [console])

    def test_get_services_with_include_links_service(self):
        db = Service(
            project='composetest',
            name='db',
        )
        web = Service(
            project='composetest',
            name='web',
            links=[(db, 'database')]
        )
        cache = Service(
            project='composetest',
            name='cache'
        )
        console = Service(
            project='composetest',
            name='console',
            links=[(web, 'web')]
        )
        project = Project('test', [web, db, cache, console], None)
        self.assertEqual(
            project.get_services(['console'], include_deps=True),
            [db, web, console]
        )

    def test_get_services_with_include_links_project(self):
        project = Project.from_dicts('figtest', [
            {
                'name': 'db',
                'image': 'busybox:latest'
            },
            {
                'name': 'web',
                'image': 'busybox:latest',
                'links': ['db:database'],
            },
            {
                'name': 'cache',
                'image': 'busybox'
            },
            {
                'name': 'console',
                'image': 'busybox:latest',
                'links': ['web:web']
            }
        ], None)
        self.assertEqual(
            [s.name for s in project.get_services(['console'], include_deps=True)],
            [s for s in ['db', 'web', 'console']]
        )

    def test_get_services_removes_duplicates_following_links_project(self):
        project = Project.from_dicts('test', [
            {
                'name': 'db',
                'image': 'busybox:latest',
            },
            {
                'name': 'web',
                'image': 'busybox:latest',
                'links': ['db:database'],
            }
        ], None)
        self.assertEqual(
            [s.name for s in project.get_services(['web', 'db'], include_deps=True)],
            [s for s in ['db', 'web']]
        )

    def test_get_services_removes_duplicates_following_links_service(self):
        db = Service(
            project='composetest',
            name='db',
        )
        web = Service(
            project='composetest',
            name='web',
            links=[(db, 'database')]
        )
        project = Project('test', [web, db], None)
        self.assertEqual(
            project.get_services(['web', 'db'], include_deps=True),
            [db, web]
        )

    def test_use_volumes_from_container(self):
        container_id = 'aabbccddee'
        container_dict = dict(Name='aaa', Id=container_id)
        mock_client = mock.create_autospec(docker.Client)
        mock_client.inspect_container.return_value = container_dict
        project = Project.from_dicts('test', [
            {
                'name': 'test',
                'image': 'busybox:latest',
                'volumes_from': ['aaa']
            }
        ], mock_client)

        self.assertEqual(project.get_service('test')._get_volumes_from(), [container_id])

    def test_use_volumes_from_service_no_container(self):
        container_name = 'test_vol_1'
        mock_client = mock.create_autospec(docker.Client)
        mock_client.containers.return_value = [
            {
                "Name": container_name,
                "Names": [container_name],
                "Id": container_name,
                "Image": 'busybox:latest'
            }
        ]
        project = Project.from_dicts('test', [
            {
                'name': 'vol',
                'image': 'busybox:latest'
            },
            {
                'name': 'test',
                'image': 'busybox:latest',
                'volumes_from': ['vol']
            }
        ], mock_client)

        self.assertEqual(project.get_service('test')._get_volumes_from(), [container_name])

    @mock.patch.object(Service, 'containers')
    def test_use_volumes_from_service_container(self, mock_return):
        container_ids = ['aabbccddee', '12345']
        mock_return.return_value = [
            mock.Mock(id=container_id, spec=Container)
            for container_id in container_ids]

        project = Project.from_dicts('test', [
            {
                'name': 'vol',
                'image': 'busybox:latest'
            },
            {
                'name': 'test',
                'image': 'busybox:latest',
                'volumes_from': ['vol']
            }
        ], None)

        self.assertEqual(project.get_service('test')._get_volumes_from(), container_ids)

    def test_use_net_from_container(self):
        container_id = 'aabbccddee'
        container_dict = dict(Name='aaa', Id=container_id)
        mock_client = mock.create_autospec(docker.Client)
        mock_client.inspect_container.return_value = container_dict
        project = Project.from_dicts('test', [
            {
                'name': 'test',
                'image': 'busybox:latest',
                'net': 'container:aaa'
            }
        ], mock_client)

        service = project.get_service('test')
        self.assertEqual(service._get_net(), 'container:'+container_id)

    def test_use_net_from_service(self):
        container_name = 'test_aaa_1'
        mock_client = mock.create_autospec(docker.Client)
        mock_client.containers.return_value = [
            {
                "Name": container_name,
                "Names": [container_name],
                "Id": container_name,
                "Image": 'busybox:latest'
            }
        ]
        project = Project.from_dicts('test', [
            {
                'name': 'aaa',
                'image': 'busybox:latest'
            },
            {
                'name': 'test',
                'image': 'busybox:latest',
                'net': 'container:aaa'
            }
        ], mock_client)

        service = project.get_service('test')
        self.assertEqual(service._get_net(), 'container:'+container_name)<|MERGE_RESOLUTION|>--- conflicted
+++ resolved
@@ -1,16 +1,11 @@
 from __future__ import unicode_literals
 from .. import unittest
-<<<<<<< HEAD
-from fig.service import Service
-from fig.container import Container
-from fig.project import Project, ConfigurationError
-import mock
-
-import docker
-=======
 from compose.service import Service
 from compose.project import Project, ConfigurationError
->>>>>>> ef027599
+from compose.container import Container
+
+import mock
+import docker
 
 class ProjectTest(unittest.TestCase):
     def test_from_dict(self):
@@ -108,7 +103,7 @@
         project = Project('test', [web, console], None)
         self.assertEqual(project.get_services(['console']), [console])
 
-    def test_get_services_with_include_links_service(self):
+    def test_get_services_with_include_links(self):
         db = Service(
             project='composetest',
             name='db',
@@ -133,50 +128,7 @@
             [db, web, console]
         )
 
-    def test_get_services_with_include_links_project(self):
-        project = Project.from_dicts('figtest', [
-            {
-                'name': 'db',
-                'image': 'busybox:latest'
-            },
-            {
-                'name': 'web',
-                'image': 'busybox:latest',
-                'links': ['db:database'],
-            },
-            {
-                'name': 'cache',
-                'image': 'busybox'
-            },
-            {
-                'name': 'console',
-                'image': 'busybox:latest',
-                'links': ['web:web']
-            }
-        ], None)
-        self.assertEqual(
-            [s.name for s in project.get_services(['console'], include_deps=True)],
-            [s for s in ['db', 'web', 'console']]
-        )
-
-    def test_get_services_removes_duplicates_following_links_project(self):
-        project = Project.from_dicts('test', [
-            {
-                'name': 'db',
-                'image': 'busybox:latest',
-            },
-            {
-                'name': 'web',
-                'image': 'busybox:latest',
-                'links': ['db:database'],
-            }
-        ], None)
-        self.assertEqual(
-            [s.name for s in project.get_services(['web', 'db'], include_deps=True)],
-            [s for s in ['db', 'web']]
-        )
-
-    def test_get_services_removes_duplicates_following_links_service(self):
+    def test_get_services_removes_duplicates_following_links(self):
         db = Service(
             project='composetest',
             name='db',
@@ -204,7 +156,6 @@
                 'volumes_from': ['aaa']
             }
         ], mock_client)
-
         self.assertEqual(project.get_service('test')._get_volumes_from(), [container_id])
 
     def test_use_volumes_from_service_no_container(self):
@@ -229,7 +180,6 @@
                 'volumes_from': ['vol']
             }
         ], mock_client)
-
         self.assertEqual(project.get_service('test')._get_volumes_from(), [container_name])
 
     @mock.patch.object(Service, 'containers')
@@ -250,7 +200,6 @@
                 'volumes_from': ['vol']
             }
         ], None)
-
         self.assertEqual(project.get_service('test')._get_volumes_from(), container_ids)
 
     def test_use_net_from_container(self):
@@ -265,7 +214,6 @@
                 'net': 'container:aaa'
             }
         ], mock_client)
-
         service = project.get_service('test')
         self.assertEqual(service._get_net(), 'container:'+container_id)
 
