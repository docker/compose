--- conflicted
+++ resolved
@@ -36,11 +36,8 @@
             ],
             networks=None,
             volumes=None,
-<<<<<<< HEAD
+            secrets=None,
             plugins=None,
-=======
-            secrets=None,
->>>>>>> b0ba14cd
         )
         project = Project.from_config(
             name='composetest',
@@ -69,11 +66,8 @@
             ],
             networks=None,
             volumes=None,
-<<<<<<< HEAD
+            secrets=None,
             plugins=None,
-=======
-            secrets=None,
->>>>>>> b0ba14cd
         )
         project = Project.from_config('composetest', config, None)
         self.assertEqual(len(project.services), 2)
@@ -180,11 +174,8 @@
                 }],
                 networks=None,
                 volumes=None,
-<<<<<<< HEAD
-                plugins=None,
-=======
-                secrets=None,
->>>>>>> b0ba14cd
+                secrets=None,
+                plugins=None,
             ),
         )
         assert project.get_service('test')._get_volumes_from() == [container_id + ":rw"]
@@ -217,11 +208,8 @@
                 ],
                 networks=None,
                 volumes=None,
-<<<<<<< HEAD
-                plugins=None,
-=======
-                secrets=None,
->>>>>>> b0ba14cd
+                secrets=None,
+                plugins=None,
             ),
         )
         assert project.get_service('test')._get_volumes_from() == [container_name + ":rw"]
@@ -247,11 +235,8 @@
                 ],
                 networks=None,
                 volumes=None,
-<<<<<<< HEAD
-                plugins=None,
-=======
-                secrets=None,
->>>>>>> b0ba14cd
+                secrets=None,
+                plugins=None,
             ),
         )
         with mock.patch.object(Service, 'containers') as mock_return:
@@ -385,11 +370,8 @@
                 ],
                 networks=None,
                 volumes=None,
-<<<<<<< HEAD
-                plugins=None,
-=======
-                secrets=None,
->>>>>>> b0ba14cd
+                secrets=None,
+                plugins=None,
             ),
         )
         service = project.get_service('test')
@@ -414,11 +396,8 @@
                 ],
                 networks=None,
                 volumes=None,
-<<<<<<< HEAD
-                plugins=None,
-=======
-                secrets=None,
->>>>>>> b0ba14cd
+                secrets=None,
+                plugins=None,
             ),
         )
         service = project.get_service('test')
@@ -452,11 +431,8 @@
                 ],
                 networks=None,
                 volumes=None,
-<<<<<<< HEAD
-                plugins=None,
-=======
-                secrets=None,
->>>>>>> b0ba14cd
+                secrets=None,
+                plugins=None,
             ),
         )
 
@@ -477,11 +453,8 @@
                 ],
                 networks=None,
                 volumes=None,
-<<<<<<< HEAD
-                plugins=None,
-=======
-                secrets=None,
->>>>>>> b0ba14cd
+                secrets=None,
+                plugins=None,
             ),
         )
 
@@ -502,11 +475,8 @@
                 ],
                 networks={'custom': {}},
                 volumes=None,
-<<<<<<< HEAD
-                plugins=None,
-=======
-                secrets=None,
->>>>>>> b0ba14cd
+                secrets=None,
+                plugins=None,
             ),
         )
 
@@ -537,11 +507,8 @@
                 }],
                 networks=None,
                 volumes=None,
-<<<<<<< HEAD
-                plugins=None,
-=======
-                secrets=None,
->>>>>>> b0ba14cd
+                secrets=None,
+                plugins=None,
             ),
         )
         self.assertEqual([c.id for c in project.containers()], ['1'])
@@ -558,11 +525,8 @@
                 }],
                 networks={'default': {}},
                 volumes={'data': {}},
-<<<<<<< HEAD
-                plugins=None,
-=======
-                secrets=None,
->>>>>>> b0ba14cd
+                secrets=None,
+                plugins=None,
             ),
         )
         self.mock_client.remove_network.side_effect = NotFound(None, None, 'oops')
