from __future__ import absolute_import
from __future__ import unicode_literals

import docker
import mock
import pytest

from compose import bundle
from compose import service
from compose.cli.errors import UserError
from compose.config.config import Config


@pytest.fixture
def mock_service():
    return mock.create_autospec(
        service.Service,
        client=mock.create_autospec(docker.APIClient),
        options={})


def test_get_image_digest_exists(mock_service):
    mock_service.options['image'] = 'abcd'
    mock_service.image.return_value = {'RepoDigests': ['digest1']}
    digest = bundle.get_image_digest(mock_service)
    assert digest == 'digest1'


def test_get_image_digest_image_uses_digest(mock_service):
    mock_service.options['image'] = image_id = 'redis@sha256:digest'

    digest = bundle.get_image_digest(mock_service)
    assert digest == image_id
    assert not mock_service.image.called


def test_get_image_digest_no_image(mock_service):
    with pytest.raises(UserError) as exc:
        bundle.get_image_digest(service.Service(name='theservice'))

    assert "doesn't define an image tag" in exc.exconly()


def test_push_image_with_saved_digest(mock_service):
    mock_service.options['build'] = '.'
    mock_service.options['image'] = image_id = 'abcd'
    mock_service.push.return_value = expected = 'sha256:thedigest'
    mock_service.image.return_value = {'RepoDigests': ['digest1']}

    digest = bundle.push_image(mock_service)
    assert digest == image_id + '@' + expected

    mock_service.push.assert_called_once_with()
    assert not mock_service.client.push.called


def test_push_image(mock_service):
    mock_service.options['build'] = '.'
    mock_service.options['image'] = image_id = 'abcd'
    mock_service.push.return_value = expected = 'sha256:thedigest'
    mock_service.image.return_value = {'RepoDigests': []}

    digest = bundle.push_image(mock_service)
    assert digest == image_id + '@' + expected

    mock_service.push.assert_called_once_with()
    mock_service.client.pull.assert_called_once_with(digest)


def test_to_bundle():
    image_digests = {'a': 'aaaa', 'b': 'bbbb'}
    services = [
        {'name': 'a', 'build': '.', },
        {'name': 'b', 'build': './b'},
    ]
    config = Config(
        version=2,
        services=services,
        volumes={'special': {}},
        networks={'extra': {}},
<<<<<<< HEAD
        plugins=None)
=======
        secrets={})
>>>>>>> b0ba14cd

    with mock.patch('compose.bundle.log.warn', autospec=True) as mock_log:
        output = bundle.to_bundle(config, image_digests)

    assert mock_log.mock_calls == [
        mock.call("Unsupported top level key 'networks' - ignoring"),
        mock.call("Unsupported top level key 'volumes' - ignoring"),
    ]

    assert output == {
        'Version': '0.1',
        'Services': {
            'a': {'Image': 'aaaa', 'Networks': ['default']},
            'b': {'Image': 'bbbb', 'Networks': ['default']},
        }
    }


def test_convert_service_to_bundle():
    name = 'theservice'
    image_digest = 'thedigest'
    service_dict = {
        'ports': ['80'],
        'expose': ['1234'],
        'networks': {'extra': {}},
        'command': 'foo',
        'entrypoint': 'entry',
        'environment': {'BAZ': 'ENV'},
        'build': '.',
        'working_dir': '/tmp',
        'user': 'root',
        'labels': {'FOO': 'LABEL'},
        'privileged': True,
    }

    with mock.patch('compose.bundle.log.warn', autospec=True) as mock_log:
        config = bundle.convert_service_to_bundle(name, service_dict, image_digest)

    mock_log.assert_called_once_with(
        "Unsupported key 'privileged' in services.theservice - ignoring")

    assert config == {
        'Image': image_digest,
        'Ports': [
            {'Protocol': 'tcp', 'Port': 80},
            {'Protocol': 'tcp', 'Port': 1234},
        ],
        'Networks': ['extra'],
        'Command': ['entry', 'foo'],
        'Env': ['BAZ=ENV'],
        'WorkingDir': '/tmp',
        'User': 'root',
        'Labels': {'FOO': 'LABEL'},
    }


def test_set_command_and_args_none():
    config = {}
    bundle.set_command_and_args(config, [], [])
    assert config == {}


def test_set_command_and_args_from_command():
    config = {}
    bundle.set_command_and_args(config, [], "echo ok")
    assert config == {'Args': ['echo', 'ok']}


def test_set_command_and_args_from_entrypoint():
    config = {}
    bundle.set_command_and_args(config, "echo entry", [])
    assert config == {'Command': ['echo', 'entry']}


def test_set_command_and_args_from_both():
    config = {}
    bundle.set_command_and_args(config, "echo entry", ["extra", "arg"])
    assert config == {'Command': ['echo', 'entry', "extra", "arg"]}


def test_make_service_networks_default():
    name = 'theservice'
    service_dict = {}

    with mock.patch('compose.bundle.log.warn', autospec=True) as mock_log:
        networks = bundle.make_service_networks(name, service_dict)

    assert not mock_log.called
    assert networks == ['default']


def test_make_service_networks():
    name = 'theservice'
    service_dict = {
        'networks': {
            'foo': {
                'aliases': ['one', 'two'],
            },
            'bar': {}
        },
    }

    with mock.patch('compose.bundle.log.warn', autospec=True) as mock_log:
        networks = bundle.make_service_networks(name, service_dict)

    mock_log.assert_called_once_with(
        "Unsupported key 'aliases' in services.theservice.networks.foo - ignoring")
    assert sorted(networks) == sorted(service_dict['networks'])


def test_make_port_specs():
    service_dict = {
        'expose': ['80', '500/udp'],
        'ports': [
            '400:80',
            '222',
            '127.0.0.1:8001:8001',
            '127.0.0.1:5000-5001:3000-3001'],
    }
    port_specs = bundle.make_port_specs(service_dict)
    assert port_specs == [
        {'Protocol': 'tcp', 'Port': 80},
        {'Protocol': 'tcp', 'Port': 222},
        {'Protocol': 'tcp', 'Port': 8001},
        {'Protocol': 'tcp', 'Port': 3000},
        {'Protocol': 'tcp', 'Port': 3001},
        {'Protocol': 'udp', 'Port': 500},
    ]


def test_make_port_spec_with_protocol():
    port_spec = bundle.make_port_spec("5000/udp")
    assert port_spec == {'Protocol': 'udp', 'Port': 5000}


def test_make_port_spec_default_protocol():
    port_spec = bundle.make_port_spec("50000")
    assert port_spec == {'Protocol': 'tcp', 'Port': 50000}<|MERGE_RESOLUTION|>--- conflicted
+++ resolved
@@ -78,11 +78,8 @@
         services=services,
         volumes={'special': {}},
         networks={'extra': {}},
-<<<<<<< HEAD
+        secrets={},
         plugins=None)
-=======
-        secrets={})
->>>>>>> b0ba14cd
 
     with mock.patch('compose.bundle.log.warn', autospec=True) as mock_log:
         output = bundle.to_bundle(config, image_digests)
