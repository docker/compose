/*
   Copyright 2020 Docker Compose CLI authors

   Licensed under the Apache License, Version 2.0 (the "License");
   you may not use this file except in compliance with the License.
   You may obtain a copy of the License at

       http://www.apache.org/licenses/LICENSE-2.0

   Unless required by applicable law or agreed to in writing, software
   distributed under the License is distributed on an "AS IS" BASIS,
   WITHOUT WARRANTIES OR CONDITIONS OF ANY KIND, either express or implied.
   See the License for the specific language governing permissions and
   limitations under the License.
*/

package compose

import (
	"context"
	"fmt"
	"strings"

	"github.com/docker/compose/v2/pkg/api"
	moby "github.com/docker/docker/api/types"
	"golang.org/x/sync/errgroup"

	"github.com/docker/compose/v2/pkg/progress"
	"github.com/docker/compose/v2/pkg/prompt"
)

func (s *composeService) Remove(ctx context.Context, projectName string, options api.RemoveOptions) error {
	projectName = strings.ToLower(projectName)

	if options.Stop {
		err := s.Stop(ctx, projectName, api.StopOptions{
			Services: options.Services,
			Project:  options.Project,
		})
		if err != nil {
			return err
		}
	}

	containers, err := s.getContainers(ctx, projectName, oneOffExclude, true, options.Services...)
	if err != nil {
		if api.IsNotFoundError(err) {
			fmt.Fprintln(s.stderr(), "No stopped containers")
			return nil
		}
		return err
	}

	if options.Project != nil {
		containers = containers.filter(isService(options.Project.ServiceNames()...))
	}

	var stoppedContainers Containers
	for _, container := range containers {
		// We have to inspect containers, as State reported by getContainers suffers a race condition
		inspected, err := s.apiClient().ContainerInspect(ctx, container.ID)
		if api.IsNotFoundError(err) {
			// Already removed. Maybe configured with auto-remove
			continue
		}
		if err != nil {
			return err
		}
		if !inspected.State.Running || (options.Stop && s.dryRun) {
			stoppedContainers = append(stoppedContainers, container)
		}
	}

	var names []string
	stoppedContainers.forEach(func(c moby.Container) {
		names = append(names, getCanonicalContainerName(c))
	})
<<<<<<< HEAD
=======
	fmt.Fprintln(s.stdinfo(), names)
>>>>>>> a14abb90

	if len(names) == 0 {
		fmt.Fprintln(s.stdinfo(), "No stopped containers")
		return nil
	}
	msg := fmt.Sprintf("Going to remove %s", strings.Join(names, ", "))
	if options.Force {
		fmt.Fprintln(s.stdout(), msg)
	} else {
		confirm, err := prompt.NewPrompt(s.stdin(), s.stdout()).Confirm(msg, false)
		if err != nil {
			return err
		}
		if !confirm {
			return nil
		}
	}
	return progress.RunWithTitle(ctx, func(ctx context.Context) error {
		return s.remove(ctx, stoppedContainers, options)
	}, s.stdinfo(), "Removing")
}

func (s *composeService) remove(ctx context.Context, containers Containers, options api.RemoveOptions) error {
	w := progress.ContextWriter(ctx)
	eg, ctx := errgroup.WithContext(ctx)
	for _, container := range containers {
		container := container
		eg.Go(func() error {
			eventName := getContainerProgressName(container)
			w.Event(progress.RemovingEvent(eventName))
			err := s.apiClient().ContainerRemove(ctx, container.ID, moby.ContainerRemoveOptions{
				RemoveVolumes: options.Volumes,
				Force:         options.Force,
			})
			if err == nil {
				w.Event(progress.RemovedEvent(eventName))
			}
			return err
		})
	}
	return eg.Wait()
}<|MERGE_RESOLUTION|>--- conflicted
+++ resolved
@@ -75,10 +75,6 @@
 	stoppedContainers.forEach(func(c moby.Container) {
 		names = append(names, getCanonicalContainerName(c))
 	})
-<<<<<<< HEAD
-=======
-	fmt.Fprintln(s.stdinfo(), names)
->>>>>>> a14abb90
 
 	if len(names) == 0 {
 		fmt.Fprintln(s.stdinfo(), "No stopped containers")
