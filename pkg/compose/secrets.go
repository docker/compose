/*
   Copyright 2020 Docker Compose CLI authors

   Licensed under the Apache License, Version 2.0 (the "License");
   you may not use this file except in compliance with the License.
   You may obtain a copy of the License at

       http://www.apache.org/licenses/LICENSE-2.0

   Unless required by applicable law or agreed to in writing, software
   distributed under the License is distributed on an "AS IS" BASIS,
   WITHOUT WARRANTIES OR CONDITIONS OF ANY KIND, either express or implied.
   See the License for the specific language governing permissions and
   limitations under the License.
*/

package compose

import (
	"archive/tar"
	"bytes"
	"context"
	"fmt"
	"os"
	"strconv"
	"time"

	"github.com/compose-spec/compose-go/v2/types"
	"github.com/docker/docker/api/types/container"
)

func (s *composeService) injectSecrets(ctx context.Context, project *types.Project, service types.ServiceConfig, id string) error {
	for _, config := range service.Secrets {
		file := project.Secrets[config.Source]
		content := file.Content

		if file.Environment != "" {
			env, ok := project.Environment[file.Environment]
			if !ok {
				return fmt.Errorf("environment variable %q required by file %q is not set", file.Environment, file.Name)
			}
			content = env
		} else if file.File != "" {
			data, err := os.ReadFile(file.File)
			if err != nil {
				return err
			}
			content = string(data)
		}

		if content == "" {
			continue
		}

		if service.ReadOnly {
			return fmt.Errorf("cannot create secret %q in read-only service %s: `file` is the sole supported option", file.Name, service.Name)
		}

		if config.Target == "" {
			config.Target = "/run/secrets/" + config.Source
		} else if !isAbsTarget(config.Target) {
			config.Target = "/run/secrets/" + config.Target
		}

<<<<<<< HEAD
		b, err := createTar(content, types.FileReferenceConfig(config))
=======
		env, ok := project.Environment[file.Environment]
		if !ok {
			return fmt.Errorf("environment variable %q required by secret %q is not set", file.Environment, file.Name)
		}
		b, err := createTar(env, types.FileReferenceConfig(config))
>>>>>>> 5f7c9a2b
		if err != nil {
			return err
		}

		err = s.apiClient().CopyToContainer(ctx, id, "/", &b, container.CopyToContainerOptions{
			CopyUIDGID: config.UID != "" || config.GID != "",
		})
		if err != nil {
			return err
		}
	}
	return nil
}

func (s *composeService) injectConfigs(ctx context.Context, project *types.Project, service types.ServiceConfig, id string) error {
	for _, config := range service.Configs {
		file := project.Configs[config.Source]
		content := file.Content

		if file.Environment != "" {
			env, ok := project.Environment[file.Environment]
			if !ok {
				return fmt.Errorf("environment variable %q required by config %q is not set", file.Environment, file.Name)
			}
			content = env
		} else if file.File != "" {
			data, err := os.ReadFile(file.File)
			if err != nil {
				return err
			}
			content = string(data)
		}

		if content == "" {
			continue
		}

		if service.ReadOnly {
			return fmt.Errorf("cannot create config %q in read-only service %s: `file` is the sole supported option", file.Name, service.Name)
		}

		if config.Target == "" {
			config.Target = "/" + config.Source
		}

		b, err := createTar(content, types.FileReferenceConfig(config))
		if err != nil {
			return err
		}

		err = s.apiClient().CopyToContainer(ctx, id, "/", &b, container.CopyToContainerOptions{
			CopyUIDGID: config.UID != "" || config.GID != "",
		})
		if err != nil {
			return err
		}
	}
	return nil
}

func createTar(env string, config types.FileReferenceConfig) (bytes.Buffer, error) {
	value := []byte(env)
	b := bytes.Buffer{}
	tarWriter := tar.NewWriter(&b)
	mode := uint32(0o444)
	if config.Mode != nil {
		mode = *config.Mode
	}

	var uid, gid int
	if config.UID != "" {
		v, err := strconv.Atoi(config.UID)
		if err != nil {
			return b, err
		}
		uid = v
	}
	if config.GID != "" {
		v, err := strconv.Atoi(config.GID)
		if err != nil {
			return b, err
		}
		gid = v
	}

	header := &tar.Header{
		Name:    config.Target,
		Size:    int64(len(value)),
		Mode:    int64(mode),
		ModTime: time.Now(),
		Uid:     uid,
		Gid:     gid,
	}
	err := tarWriter.WriteHeader(header)
	if err != nil {
		return bytes.Buffer{}, err
	}
	_, err = tarWriter.Write(value)
	if err != nil {
		return bytes.Buffer{}, err
	}
	err = tarWriter.Close()
	return b, err
}<|MERGE_RESOLUTION|>--- conflicted
+++ resolved
@@ -37,7 +37,7 @@
 		if file.Environment != "" {
 			env, ok := project.Environment[file.Environment]
 			if !ok {
-				return fmt.Errorf("environment variable %q required by file %q is not set", file.Environment, file.Name)
+				return fmt.Errorf("environment variable %q required by secret %q is not set", file.Environment, file.Name)
 			}
 			content = env
 		} else if file.File != "" {
@@ -53,24 +53,16 @@
 		}
 
 		if service.ReadOnly {
-			return fmt.Errorf("cannot create secret %q in read-only service %s: `file` is the sole supported option", file.Name, service.Name)
+			return fmt.Errorf("cannot create secret %q in read-only service %s", file.Name, service.Name)
 		}
-
+    
 		if config.Target == "" {
 			config.Target = "/run/secrets/" + config.Source
 		} else if !isAbsTarget(config.Target) {
 			config.Target = "/run/secrets/" + config.Target
 		}
 
-<<<<<<< HEAD
 		b, err := createTar(content, types.FileReferenceConfig(config))
-=======
-		env, ok := project.Environment[file.Environment]
-		if !ok {
-			return fmt.Errorf("environment variable %q required by secret %q is not set", file.Environment, file.Name)
-		}
-		b, err := createTar(env, types.FileReferenceConfig(config))
->>>>>>> 5f7c9a2b
 		if err != nil {
 			return err
 		}
@@ -109,7 +101,7 @@
 		}
 
 		if service.ReadOnly {
-			return fmt.Errorf("cannot create config %q in read-only service %s: `file` is the sole supported option", file.Name, service.Name)
+			return fmt.Errorf("cannot create config %q in read-only service %s", file.Name, service.Name)
 		}
 
 		if config.Target == "" {
