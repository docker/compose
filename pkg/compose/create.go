/*
   Copyright 2020 Docker Compose CLI authors

   Licensed under the Apache License, Version 2.0 (the "License");
   you may not use this file except in compliance with the License.
   You may obtain a copy of the License at

       http://www.apache.org/licenses/LICENSE-2.0

   Unless required by applicable law or agreed to in writing, software
   distributed under the License is distributed on an "AS IS" BASIS,
   WITHOUT WARRANTIES OR CONDITIONS OF ANY KIND, either express or implied.
   See the License for the specific language governing permissions and
   limitations under the License.
*/

package compose

import (
	"bytes"
	"context"
	"encoding/json"
	"fmt"
	"io/ioutil"
	"path"
	"path/filepath"
	"strconv"
	"strings"

	"github.com/compose-spec/compose-go/types"
	moby "github.com/docker/docker/api/types"
	"github.com/docker/docker/api/types/blkiodev"
	"github.com/docker/docker/api/types/container"
	"github.com/docker/docker/api/types/filters"
	"github.com/docker/docker/api/types/mount"
	"github.com/docker/docker/api/types/network"
	"github.com/docker/docker/api/types/strslice"
	volume_api "github.com/docker/docker/api/types/volume"
	"github.com/docker/docker/errdefs"
	"github.com/docker/go-connections/nat"
	"github.com/docker/go-units"
	"github.com/pkg/errors"
	"github.com/sirupsen/logrus"

	"github.com/docker/compose/v2/pkg/api"
	"github.com/docker/compose/v2/pkg/progress"
	"github.com/docker/compose/v2/pkg/utils"
)

func (s *composeService) Create(ctx context.Context, project *types.Project, options api.CreateOptions) error {
	return progress.Run(ctx, func(ctx context.Context) error {
		return s.create(ctx, project, options)
	})
}

func (s *composeService) create(ctx context.Context, project *types.Project, options api.CreateOptions) error {
	if len(options.Services) == 0 {
		options.Services = project.ServiceNames()
	}

	var observedState Containers
	observedState, err := s.getContainers(ctx, project.Name, oneOffInclude, true)
	if err != nil {
		return err
	}

	err = s.ensureImagesExists(ctx, project, options.QuietPull)
	if err != nil {
		return err
	}

	prepareNetworks(project)

	err = prepareVolumes(project)
	if err != nil {
		return err
	}

	if err := s.ensureNetworks(ctx, project.Networks); err != nil {
		return err
	}

	if err := s.ensureProjectVolumes(ctx, project); err != nil {
		return err
	}

	allServices := project.AllServices()
	allServiceNames := []string{}
	for _, service := range allServices {
		allServiceNames = append(allServiceNames, service.Name)
	}
	orphans := observedState.filter(isNotService(allServiceNames...))
	if len(orphans) > 0 && !options.IgnoreOrphans {
		if options.RemoveOrphans {
			w := progress.ContextWriter(ctx)
			err := s.removeContainers(ctx, w, orphans, nil, false)
			if err != nil {
				return err
			}
		} else {
			logrus.Warnf("Found orphan containers (%s) for this project. If "+
				"you removed or renamed this service in your compose "+
				"file, you can run this command with the "+
				"--remove-orphans flag to clean it up.", orphans.names())
		}
	}

	err = prepareServicesDependsOn(project)
	if err != nil {
		return err
	}

	return newConvergence(options.Services, observedState, s).apply(ctx, project, options)
}

func prepareVolumes(p *types.Project) error {
	for i := range p.Services {
		volumesFrom, dependServices, err := getVolumesFrom(p, p.Services[i].VolumesFrom)
		if err != nil {
			return err
		}
		p.Services[i].VolumesFrom = volumesFrom
		if len(dependServices) > 0 {
			if p.Services[i].DependsOn == nil {
				p.Services[i].DependsOn = make(types.DependsOnConfig, len(dependServices))
			}
			for _, service := range p.Services {
				if utils.StringContains(dependServices, service.Name) {
					p.Services[i].DependsOn[service.Name] = types.ServiceDependency{
						Condition: types.ServiceConditionStarted,
					}
				}
			}
		}
	}
	return nil
}

func prepareNetworks(project *types.Project) {
	for k, network := range project.Networks {
		network.Labels = network.Labels.Add(api.NetworkLabel, k)
		network.Labels = network.Labels.Add(api.ProjectLabel, project.Name)
		network.Labels = network.Labels.Add(api.VersionLabel, api.ComposeVersion)
		project.Networks[k] = network
	}
}

func prepareServicesDependsOn(p *types.Project) error {
	for i, service := range p.Services {
		var dependencies []string
		networkDependency := getDependentServiceFromMode(service.NetworkMode)
		if networkDependency != "" {
			dependencies = append(dependencies, networkDependency)
		}

		ipcDependency := getDependentServiceFromMode(service.Ipc)
		if ipcDependency != "" {
			dependencies = append(dependencies, ipcDependency)
		}

		pidDependency := getDependentServiceFromMode(service.Pid)
		if pidDependency != "" {
			dependencies = append(dependencies, pidDependency)
		}

<<<<<<< HEAD
=======
		for _, vol := range service.VolumesFrom {
			spec := strings.Split(vol, ":")
			if len(spec) == 0 {
				continue
			}
			if spec[0] == "container" {
				continue
			}
			dependencies = append(dependencies, spec[0])
		}

		for _, link := range service.Links {
			dependencies = append(dependencies, strings.Split(link, ":")[0])
		}

>>>>>>> 57975094
		if len(dependencies) == 0 {
			continue
		}
		if service.DependsOn == nil {
			service.DependsOn = make(types.DependsOnConfig)
		}

		// Verify dependencies exist in the project, whether disabled or not
		projAllServices := types.Project{}
		projAllServices.Services = p.AllServices()
		deps, err := projAllServices.GetServices(dependencies...)
		if err != nil {
			return err
		}
		for _, d := range deps {
			if _, ok := service.DependsOn[d.Name]; !ok {
				service.DependsOn[d.Name] = types.ServiceDependency{
					Condition: types.ServiceConditionStarted,
				}
			}
		}
		p.Services[i] = service
	}
	return nil
}

func (s *composeService) ensureNetworks(ctx context.Context, networks types.Networks) error {
	for _, network := range networks {
		err := s.ensureNetwork(ctx, network)
		if err != nil {
			return err
		}
	}
	return nil
}

func (s *composeService) ensureProjectVolumes(ctx context.Context, project *types.Project) error {
	for k, volume := range project.Volumes {
		volume.Labels = volume.Labels.Add(api.VolumeLabel, k)
		volume.Labels = volume.Labels.Add(api.ProjectLabel, project.Name)
		volume.Labels = volume.Labels.Add(api.VersionLabel, api.ComposeVersion)
		err := s.ensureVolume(ctx, volume, project.Name)
		if err != nil {
			return err
		}
	}
	return nil
}

func getImageName(service types.ServiceConfig, projectName string) string {
	imageName := service.Image
	if imageName == "" {
		imageName = projectName + "_" + service.Name
	}
	return imageName
}

func (s *composeService) getCreateOptions(ctx context.Context, p *types.Project, service types.ServiceConfig,
	number int, inherit *moby.Container, autoRemove bool, attachStdin bool) (*container.Config, *container.HostConfig, *network.NetworkingConfig, error) {

	labels, err := s.prepareLabels(service, number)
	if err != nil {
		return nil, nil, nil, err
	}

	var (
		runCmd     strslice.StrSlice
		entrypoint strslice.StrSlice
	)
	if service.Command != nil {
		runCmd = strslice.StrSlice(service.Command)
	}
	if service.Entrypoint != nil {
		entrypoint = strslice.StrSlice(service.Entrypoint)
	}

	var (
		tty       = service.Tty
		stdinOpen = service.StdinOpen
	)

	volumeMounts, binds, mounts, err := s.buildContainerVolumes(ctx, *p, service, inherit)
	if err != nil {
		return nil, nil, nil, err
	}

	proxyConfig := types.MappingWithEquals(s.configFile().ParseProxyConfig(s.apiClient().DaemonHost(), nil))
	env := proxyConfig.OverrideBy(service.Environment)

	containerConfig := container.Config{
		Hostname:        service.Hostname,
		Domainname:      service.DomainName,
		User:            service.User,
		ExposedPorts:    buildContainerPorts(service),
		Tty:             tty,
		OpenStdin:       stdinOpen,
		StdinOnce:       attachStdin && stdinOpen,
		AttachStdin:     attachStdin,
		AttachStderr:    true,
		AttachStdout:    true,
		Cmd:             runCmd,
		Image:           getImageName(service, p.Name),
		WorkingDir:      service.WorkingDir,
		Entrypoint:      entrypoint,
		NetworkDisabled: service.NetworkMode == "disabled",
		MacAddress:      service.MacAddress,
		Labels:          labels,
		StopSignal:      service.StopSignal,
		Env:             ToMobyEnv(env),
		Healthcheck:     ToMobyHealthCheck(service.HealthCheck),
		Volumes:         volumeMounts,
		StopTimeout:     ToSeconds(service.StopGracePeriod),
	}

	portBindings := buildContainerPortBindingOptions(service)

	resources := getDeployResources(service)

	if service.NetworkMode == "" {
		service.NetworkMode = getDefaultNetworkMode(p, service)
	}

	var networkConfig *network.NetworkingConfig

	for _, id := range service.NetworksByPriority() {
		net := p.Networks[id]
		config := service.Networks[id]
		var ipam *network.EndpointIPAMConfig
		var (
			ipv4Address string
			ipv6Address string
		)
		if config != nil {
			ipv4Address = config.Ipv4Address
			ipv6Address = config.Ipv6Address
			ipam = &network.EndpointIPAMConfig{
				IPv4Address: ipv4Address,
				IPv6Address: ipv6Address,
			}
		}
		networkConfig = &network.NetworkingConfig{
			EndpointsConfig: map[string]*network.EndpointSettings{
				net.Name: {
					Aliases:     getAliases(service, config),
					IPAddress:   ipv4Address,
					IPv6Gateway: ipv6Address,
					IPAMConfig:  ipam,
				},
			},
		}
		break //nolint:staticcheck
	}

	tmpfs := map[string]string{}
	for _, t := range service.Tmpfs {
		if arr := strings.SplitN(t, ":", 2); len(arr) > 1 {
			tmpfs[arr[0]] = arr[1]
		} else {
			tmpfs[arr[0]] = ""
		}
	}

	var logConfig container.LogConfig
	if service.Logging != nil {
		logConfig = container.LogConfig{
			Type:   service.Logging.Driver,
			Config: service.Logging.Options,
		}
	}

	var volumesFrom []string
	for _, v := range service.VolumesFrom {
		if !strings.HasPrefix(v, "container:") {
			return nil, nil, nil, fmt.Errorf("invalid volume_from: %s", v)
		}
		volumesFrom = append(volumesFrom, v[len("container:"):])
	}

	links, err := s.getLinks(ctx, p.Name, service, number)
	if err != nil {
		return nil, nil, nil, err
	}

	securityOpts, err := parseSecurityOpts(p, service.SecurityOpt)
	if err != nil {
		return nil, nil, nil, err
	}
	hostConfig := container.HostConfig{
		AutoRemove:     autoRemove,
		Binds:          binds,
		Mounts:         mounts,
		CapAdd:         strslice.StrSlice(service.CapAdd),
		CapDrop:        strslice.StrSlice(service.CapDrop),
		NetworkMode:    container.NetworkMode(service.NetworkMode),
		Init:           service.Init,
		IpcMode:        container.IpcMode(service.Ipc),
		ReadonlyRootfs: service.ReadOnly,
		RestartPolicy:  getRestartPolicy(service),
		ShmSize:        int64(service.ShmSize),
		Sysctls:        service.Sysctls,
		PortBindings:   portBindings,
		Resources:      resources,
		VolumeDriver:   service.VolumeDriver,
		VolumesFrom:    volumesFrom,
		DNS:            service.DNS,
		DNSSearch:      service.DNSSearch,
		DNSOptions:     service.DNSOpts,
		ExtraHosts:     service.ExtraHosts.AsList(),
		SecurityOpt:    securityOpts,
		UsernsMode:     container.UsernsMode(service.UserNSMode),
		Privileged:     service.Privileged,
		PidMode:        container.PidMode(service.Pid),
		Tmpfs:          tmpfs,
		Isolation:      container.Isolation(service.Isolation),
		Runtime:        service.Runtime,
		LogConfig:      logConfig,
		GroupAdd:       service.GroupAdd,
		Links:          links,
	}

	return &containerConfig, &hostConfig, networkConfig, nil
}

// copy/pasted from https://github.com/docker/cli/blob/9de1b162f/cli/command/container/opts.go#L673-L697 + RelativePath
// TODO find so way to share this code with docker/cli
func parseSecurityOpts(p *types.Project, securityOpts []string) ([]string, error) {
	for key, opt := range securityOpts {
		con := strings.SplitN(opt, "=", 2)
		if len(con) == 1 && con[0] != "no-new-privileges" {
			if strings.Contains(opt, ":") {
				con = strings.SplitN(opt, ":", 2)
			} else {
				return securityOpts, errors.Errorf("Invalid security-opt: %q", opt)
			}
		}
		if con[0] == "seccomp" && con[1] != "unconfined" {
			f, err := ioutil.ReadFile(p.RelativePath(con[1]))
			if err != nil {
				return securityOpts, errors.Errorf("opening seccomp profile (%s) failed: %v", con[1], err)
			}
			b := bytes.NewBuffer(nil)
			if err := json.Compact(b, f); err != nil {
				return securityOpts, errors.Errorf("compacting json for seccomp profile (%s) failed: %v", con[1], err)
			}
			securityOpts[key] = fmt.Sprintf("seccomp=%s", b.Bytes())
		}
	}

	return securityOpts, nil
}

func (s *composeService) prepareLabels(service types.ServiceConfig, number int) (map[string]string, error) {
	labels := map[string]string{}
	for k, v := range service.Labels {
		labels[k] = v
	}
	for k, v := range service.CustomLabels {
		labels[k] = v
	}

	hash, err := ServiceHash(service)
	if err != nil {
		return nil, err
	}
	labels[api.ConfigHashLabel] = hash

	labels[api.ContainerNumberLabel] = strconv.Itoa(number)

	var dependencies []string
	for s, d := range service.DependsOn {
		dependencies = append(dependencies, s+":"+d.Condition)
	}
	labels[api.DependenciesLabel] = strings.Join(dependencies, ",")
	return labels, nil
}

func getDefaultNetworkMode(project *types.Project, service types.ServiceConfig) string {
	if len(project.Networks) == 0 {
		return "none"
	}

	if len(service.Networks) > 0 {
		name := service.NetworksByPriority()[0]
		return project.Networks[name].Name
	}

	return project.Networks["default"].Name
}

func getRestartPolicy(service types.ServiceConfig) container.RestartPolicy {
	var restart container.RestartPolicy
	if service.Restart != "" {
		split := strings.Split(service.Restart, ":")
		var attempts int
		if len(split) > 1 {
			attempts, _ = strconv.Atoi(split[1])
		}
		restart = container.RestartPolicy{
			Name:              split[0],
			MaximumRetryCount: attempts,
		}
	}
	if service.Deploy != nil && service.Deploy.RestartPolicy != nil {
		policy := *service.Deploy.RestartPolicy
		var attempts int
		if policy.MaxAttempts != nil {
			attempts = int(*policy.MaxAttempts)
		}
		restart = container.RestartPolicy{
			Name:              policy.Condition,
			MaximumRetryCount: attempts,
		}
	}
	return restart
}

func getDeployResources(s types.ServiceConfig) container.Resources {
	var swappiness *int64
	if s.MemSwappiness != 0 {
		val := int64(s.MemSwappiness)
		swappiness = &val
	}
	resources := container.Resources{
		CgroupParent:       s.CgroupParent,
		Memory:             int64(s.MemLimit),
		MemorySwap:         int64(s.MemSwapLimit),
		MemorySwappiness:   swappiness,
		MemoryReservation:  int64(s.MemReservation),
		OomKillDisable:     &s.OomKillDisable,
		CPUCount:           s.CPUCount,
		CPUPeriod:          s.CPUPeriod,
		CPUQuota:           s.CPUQuota,
		CPURealtimePeriod:  s.CPURTPeriod,
		CPURealtimeRuntime: s.CPURTRuntime,
		CPUShares:          s.CPUShares,
		CPUPercent:         int64(s.CPUS * 100),
		CpusetCpus:         s.CPUSet,
		DeviceCgroupRules:  s.DeviceCgroupRules,
	}

	if s.PidsLimit != 0 {
		resources.PidsLimit = &s.PidsLimit
	}

	setBlkio(s.BlkioConfig, &resources)

	if s.Deploy != nil {
		setLimits(s.Deploy.Resources.Limits, &resources)
		setReservations(s.Deploy.Resources.Reservations, &resources)
	}

	for _, device := range s.Devices {
		// FIXME should use docker/cli parseDevice, unfortunately private
		src := ""
		dst := ""
		permissions := "rwm"
		arr := strings.Split(device, ":")
		switch len(arr) {
		case 3:
			permissions = arr[2]
			fallthrough
		case 2:
			dst = arr[1]
			fallthrough
		case 1:
			src = arr[0]
		}
		if dst == "" {
			dst = src
		}
		resources.Devices = append(resources.Devices, container.DeviceMapping{
			PathOnHost:        src,
			PathInContainer:   dst,
			CgroupPermissions: permissions,
		})
	}

	for name, u := range s.Ulimits {
		soft := u.Single
		if u.Soft != 0 {
			soft = u.Soft
		}
		hard := u.Single
		if u.Hard != 0 {
			hard = u.Hard
		}
		resources.Ulimits = append(resources.Ulimits, &units.Ulimit{
			Name: name,
			Hard: int64(hard),
			Soft: int64(soft),
		})
	}
	return resources
}

func setReservations(reservations *types.Resource, resources *container.Resources) {
	if reservations == nil {
		return
	}
	for _, device := range reservations.Devices {
		resources.DeviceRequests = append(resources.DeviceRequests, container.DeviceRequest{
			Capabilities: [][]string{device.Capabilities},
			Count:        int(device.Count),
			DeviceIDs:    device.IDs,
			Driver:       device.Driver,
		})
	}
}

func setLimits(limits *types.Resource, resources *container.Resources) {
	if limits == nil {
		return
	}
	if limits.MemoryBytes != 0 {
		resources.Memory = int64(limits.MemoryBytes)
	}
	if limits.NanoCPUs != "" {
		if f, err := strconv.ParseFloat(limits.NanoCPUs, 64); err == nil {
			resources.NanoCPUs = int64(f * 1e9)
		}
	}
	if limits.PIds > 0 {
		resources.PidsLimit = &limits.PIds
	}
}

func setBlkio(blkio *types.BlkioConfig, resources *container.Resources) {
	if blkio == nil {
		return
	}
	resources.BlkioWeight = blkio.Weight
	for _, b := range blkio.WeightDevice {
		resources.BlkioWeightDevice = append(resources.BlkioWeightDevice, &blkiodev.WeightDevice{
			Path:   b.Path,
			Weight: b.Weight,
		})
	}
	for _, b := range blkio.DeviceReadBps {
		resources.BlkioDeviceReadBps = append(resources.BlkioDeviceReadBps, &blkiodev.ThrottleDevice{
			Path: b.Path,
			Rate: b.Rate,
		})
	}
	for _, b := range blkio.DeviceReadIOps {
		resources.BlkioDeviceReadIOps = append(resources.BlkioDeviceReadIOps, &blkiodev.ThrottleDevice{
			Path: b.Path,
			Rate: b.Rate,
		})
	}
	for _, b := range blkio.DeviceWriteBps {
		resources.BlkioDeviceWriteBps = append(resources.BlkioDeviceWriteBps, &blkiodev.ThrottleDevice{
			Path: b.Path,
			Rate: b.Rate,
		})
	}
	for _, b := range blkio.DeviceWriteIOps {
		resources.BlkioDeviceWriteIOps = append(resources.BlkioDeviceWriteIOps, &blkiodev.ThrottleDevice{
			Path: b.Path,
			Rate: b.Rate,
		})
	}
}

func buildContainerPorts(s types.ServiceConfig) nat.PortSet {
	ports := nat.PortSet{}
	for _, s := range s.Expose {
		p := nat.Port(s)
		ports[p] = struct{}{}
	}
	for _, p := range s.Ports {
		p := nat.Port(fmt.Sprintf("%d/%s", p.Target, p.Protocol))
		ports[p] = struct{}{}
	}
	return ports
}

func buildContainerPortBindingOptions(s types.ServiceConfig) nat.PortMap {
	bindings := nat.PortMap{}
	for _, port := range s.Ports {
		p := nat.Port(fmt.Sprintf("%d/%s", port.Target, port.Protocol))
		binding := nat.PortBinding{
			HostIP:   port.HostIP,
			HostPort: port.Published,
		}
		bindings[p] = append(bindings[p], binding)
	}
	return bindings
}

func getVolumesFrom(project *types.Project, volumesFrom []string) ([]string, []string, error) {
	var volumes = []string{}
	var services = []string{}
	// parse volumes_from
	if len(volumesFrom) == 0 {
		return volumes, services, nil
	}
	for _, vol := range volumesFrom {
		spec := strings.Split(vol, ":")
		if len(spec) == 0 {
			continue
		}
		if spec[0] == "container" {
			volumes = append(volumes, vol)
			continue
		}
		serviceName := spec[0]
		services = append(services, serviceName)
		service, err := project.GetService(serviceName)
		if err != nil {
			return nil, nil, err
		}

		firstContainer := getContainerName(project.Name, service, 1)
		v := fmt.Sprintf("container:%s", firstContainer)
		if len(spec) > 2 {
			v = fmt.Sprintf("container:%s:%s", firstContainer, strings.Join(spec[1:], ":"))
		}
		volumes = append(volumes, v)
	}
	return volumes, services, nil

}

func getDependentServiceFromMode(mode string) string {
	if strings.HasPrefix(mode, types.NetworkModeServicePrefix) {
		return mode[len(types.NetworkModeServicePrefix):]
	}
	return ""
}

func (s *composeService) buildContainerVolumes(ctx context.Context, p types.Project, service types.ServiceConfig,
	inherit *moby.Container) (map[string]struct{}, []string, []mount.Mount, error) {
	var mounts = []mount.Mount{}

	image := getImageName(service, p.Name)
	imgInspect, _, err := s.apiClient().ImageInspectWithRaw(ctx, image)
	if err != nil {
		return nil, nil, nil, err
	}

	mountOptions, err := buildContainerMountOptions(p, service, imgInspect, inherit)
	if err != nil {
		return nil, nil, nil, err
	}

	volumeMounts := map[string]struct{}{}
	binds := []string{}
MOUNTS:
	for _, m := range mountOptions {
		volumeMounts[m.Target] = struct{}{}
		if m.Type == mount.TypeBind || m.Type == mount.TypeNamedPipe {
			// `Mount` is preferred but does not offer option to created host path if missing
			// so `Bind` API is used here with raw volume string
			// see https://github.com/moby/moby/issues/43483
			for _, v := range service.Volumes {
				if v.Target == m.Target {
					switch {
					case string(m.Type) != v.Type:
						v.Source = m.Source
						fallthrough
					case v.Bind != nil && v.Bind.CreateHostPath:
						binds = append(binds, v.String())
						continue MOUNTS
					}
				}
			}
		}
		mounts = append(mounts, m)
	}
	return volumeMounts, binds, mounts, nil
}

func buildContainerMountOptions(p types.Project, s types.ServiceConfig, img moby.ImageInspect, inherit *moby.Container) ([]mount.Mount, error) {
	var mounts = map[string]mount.Mount{}
	if inherit != nil {
		for _, m := range inherit.Mounts {
			if m.Type == "tmpfs" {
				continue
			}
			src := m.Source
			if m.Type == "volume" {
				src = m.Name
			}
			m.Destination = path.Clean(m.Destination)

			if img.Config != nil {
				if _, ok := img.Config.Volumes[m.Destination]; ok {
					// inherit previous container's anonymous volume
					mounts[m.Destination] = mount.Mount{
						Type:     m.Type,
						Source:   src,
						Target:   m.Destination,
						ReadOnly: !m.RW,
					}
				}
			}
			volumes := []types.ServiceVolumeConfig{}
			for _, v := range s.Volumes {
				if v.Target != m.Destination || v.Source != "" {
					volumes = append(volumes, v)
					continue
				}
				// inherit previous container's anonymous volume
				mounts[m.Destination] = mount.Mount{
					Type:     m.Type,
					Source:   src,
					Target:   m.Destination,
					ReadOnly: !m.RW,
				}
			}
			s.Volumes = volumes
		}
	}

	mounts, err := fillBindMounts(p, s, mounts)
	if err != nil {
		return nil, err
	}

	values := make([]mount.Mount, 0, len(mounts))
	for _, v := range mounts {
		values = append(values, v)
	}
	return values, nil
}

func fillBindMounts(p types.Project, s types.ServiceConfig, m map[string]mount.Mount) (map[string]mount.Mount, error) {
	for _, v := range s.Volumes {
		bindMount, err := buildMount(p, v)
		if err != nil {
			return nil, err
		}
		m[bindMount.Target] = bindMount
	}

	secrets, err := buildContainerSecretMounts(p, s)
	if err != nil {
		return nil, err
	}
	for _, s := range secrets {
		if _, found := m[s.Target]; found {
			continue
		}
		m[s.Target] = s
	}

	configs, err := buildContainerConfigMounts(p, s)
	if err != nil {
		return nil, err
	}
	for _, c := range configs {
		if _, found := m[c.Target]; found {
			continue
		}
		m[c.Target] = c
	}
	return m, nil
}

func buildContainerConfigMounts(p types.Project, s types.ServiceConfig) ([]mount.Mount, error) {
	var mounts = map[string]mount.Mount{}

	configsBaseDir := "/"
	for _, config := range s.Configs {
		target := config.Target
		if config.Target == "" {
			target = configsBaseDir + config.Source
		} else if !isUnixAbs(config.Target) {
			target = configsBaseDir + config.Target
		}

		definedConfig := p.Configs[config.Source]
		if definedConfig.External.External {
			return nil, fmt.Errorf("unsupported external config %s", definedConfig.Name)
		}

		bindMount, err := buildMount(p, types.ServiceVolumeConfig{
			Type:     types.VolumeTypeBind,
			Source:   definedConfig.File,
			Target:   target,
			ReadOnly: true,
		})
		if err != nil {
			return nil, err
		}
		mounts[target] = bindMount
	}
	values := make([]mount.Mount, 0, len(mounts))
	for _, v := range mounts {
		values = append(values, v)
	}
	return values, nil
}

func buildContainerSecretMounts(p types.Project, s types.ServiceConfig) ([]mount.Mount, error) {
	var mounts = map[string]mount.Mount{}

	secretsDir := "/run/secrets/"
	for _, secret := range s.Secrets {
		target := secret.Target
		if secret.Target == "" {
			target = secretsDir + secret.Source
		} else if !isUnixAbs(secret.Target) {
			target = secretsDir + secret.Target
		}

		definedSecret := p.Secrets[secret.Source]
		if definedSecret.External.External {
			return nil, fmt.Errorf("unsupported external secret %s", definedSecret.Name)
		}

		mount, err := buildMount(p, types.ServiceVolumeConfig{
			Type:     types.VolumeTypeBind,
			Source:   definedSecret.File,
			Target:   target,
			ReadOnly: true,
		})
		if err != nil {
			return nil, err
		}
		mounts[target] = mount
	}
	values := make([]mount.Mount, 0, len(mounts))
	for _, v := range mounts {
		values = append(values, v)
	}
	return values, nil
}

func isUnixAbs(path string) bool {
	return strings.HasPrefix(path, "/")
}

func buildMount(project types.Project, volume types.ServiceVolumeConfig) (mount.Mount, error) {
	source := volume.Source
	// on windows, filepath.IsAbs(source) is false for unix style abs path like /var/run/docker.sock.
	// do not replace these with  filepath.Abs(source) that will include a default drive.
	if volume.Type == types.VolumeTypeBind && !filepath.IsAbs(source) && !strings.HasPrefix(source, "/") {
		// volume source has already been prefixed with workdir if required, by compose-go project loader
		var err error
		source, err = filepath.Abs(source)
		if err != nil {
			return mount.Mount{}, err
		}
	}
	if volume.Type == types.VolumeTypeVolume {
		if volume.Source != "" {
			pVolume, ok := project.Volumes[volume.Source]
			if ok {
				source = pVolume.Name
			}
		}
	}

	bind, vol, tmpfs := buildMountOptions(project, volume)

	volume.Target = path.Clean(volume.Target)

	if bind != nil {
		volume.Type = types.VolumeTypeBind
	}

	return mount.Mount{
		Type:          mount.Type(volume.Type),
		Source:        source,
		Target:        volume.Target,
		ReadOnly:      volume.ReadOnly,
		Consistency:   mount.Consistency(volume.Consistency),
		BindOptions:   bind,
		VolumeOptions: vol,
		TmpfsOptions:  tmpfs,
	}, nil
}

func buildMountOptions(project types.Project, volume types.ServiceVolumeConfig) (*mount.BindOptions, *mount.VolumeOptions, *mount.TmpfsOptions) {
	switch volume.Type {
	case "bind":
		if volume.Volume != nil {
			logrus.Warnf("mount of type `bind` should not define `volume` option")
		}
		if volume.Tmpfs != nil {
			logrus.Warnf("mount of type `tmpfs` should not define `tmpfs` option")
		}
		return buildBindOption(volume.Bind), nil, nil
	case "volume":
		if volume.Bind != nil {
			logrus.Warnf("mount of type `volume` should not define `bind` option")
		}
		if volume.Tmpfs != nil {
			logrus.Warnf("mount of type `volume` should not define `tmpfs` option")
		}
		if v, ok := project.Volumes[volume.Source]; ok && v.DriverOpts["o"] == types.VolumeTypeBind {
			return buildBindOption(&types.ServiceVolumeBind{
				CreateHostPath: true,
			}), nil, nil
		}
		return nil, buildVolumeOptions(volume.Volume), nil
	case "tmpfs":
		if volume.Bind != nil {
			logrus.Warnf("mount of type `tmpfs` should not define `bind` option")
		}
		if volume.Volume != nil {
			logrus.Warnf("mount of type `tmpfs` should not define `volume` option")
		}
		return nil, nil, buildTmpfsOptions(volume.Tmpfs)
	}
	return nil, nil, nil
}

func buildBindOption(bind *types.ServiceVolumeBind) *mount.BindOptions {
	if bind == nil {
		return nil
	}
	return &mount.BindOptions{
		Propagation: mount.Propagation(bind.Propagation),
		// NonRecursive: false, FIXME missing from model ?
	}
}

func buildVolumeOptions(vol *types.ServiceVolumeVolume) *mount.VolumeOptions {
	if vol == nil {
		return nil
	}
	return &mount.VolumeOptions{
		NoCopy: vol.NoCopy,
		// Labels:       , // FIXME missing from model ?
		// DriverConfig: , // FIXME missing from model ?
	}
}

func buildTmpfsOptions(tmpfs *types.ServiceVolumeTmpfs) *mount.TmpfsOptions {
	if tmpfs == nil {
		return nil
	}
	return &mount.TmpfsOptions{
		SizeBytes: int64(tmpfs.Size),
		// Mode:      , // FIXME missing from model ?
	}
}

func getAliases(s types.ServiceConfig, c *types.ServiceNetworkConfig) []string {
	aliases := []string{s.Name}
	if c != nil {
		aliases = append(aliases, c.Aliases...)
	}
	return aliases
}

func (s *composeService) ensureNetwork(ctx context.Context, n types.NetworkConfig) error {
	// NetworkInspect will match on ID prefix, so NetworkList with a name
	// filter is used to look for an exact match to prevent e.g. a network
	// named `db` from getting erroneously matched to a network with an ID
	// like `db9086999caf`
	networks, err := s.apiClient().NetworkList(ctx, moby.NetworkListOptions{
		Filters: filters.NewArgs(filters.Arg("name", n.Name)),
	})
	if err != nil {
		return err
	}
	if len(networks) == 0 {
		if n.External.External {
			if n.Driver == "overlay" {
				// Swarm nodes do not register overlay networks that were
				// created on a different node unless they're in use.
				// Here we assume `driver` is relevant for a network we don't manage
				// which is a non-sense, but this is our legacy ¯\(ツ)/¯
				// networkAttach will later fail anyway if network actually doesn't exists
				return nil
			}
			return fmt.Errorf("network %s declared as external, but could not be found", n.Name)
		}
		var ipam *network.IPAM
		if n.Ipam.Config != nil {
			var config []network.IPAMConfig
			for _, pool := range n.Ipam.Config {
				config = append(config, network.IPAMConfig{
					Subnet:     pool.Subnet,
					IPRange:    pool.IPRange,
					Gateway:    pool.Gateway,
					AuxAddress: pool.AuxiliaryAddresses,
				})
			}
			ipam = &network.IPAM{
				Driver: n.Ipam.Driver,
				Config: config,
			}
		}
		createOpts := moby.NetworkCreate{
			// TODO NameSpace Labels
			Labels:     n.Labels,
			Driver:     n.Driver,
			Options:    n.DriverOpts,
			Internal:   n.Internal,
			Attachable: n.Attachable,
			IPAM:       ipam,
			EnableIPv6: n.EnableIPv6,
		}

		if n.Ipam.Driver != "" || len(n.Ipam.Config) > 0 {
			createOpts.IPAM = &network.IPAM{}
		}

		if n.Ipam.Driver != "" {
			createOpts.IPAM.Driver = n.Ipam.Driver
		}

		for _, ipamConfig := range n.Ipam.Config {
			config := network.IPAMConfig{
				Subnet:     ipamConfig.Subnet,
				IPRange:    ipamConfig.IPRange,
				Gateway:    ipamConfig.Gateway,
				AuxAddress: ipamConfig.AuxiliaryAddresses,
			}
			createOpts.IPAM.Config = append(createOpts.IPAM.Config, config)
		}
		networkEventName := fmt.Sprintf("Network %s", n.Name)
		w := progress.ContextWriter(ctx)
		w.Event(progress.CreatingEvent(networkEventName))
		if _, err := s.apiClient().NetworkCreate(ctx, n.Name, createOpts); err != nil {
			w.Event(progress.ErrorEvent(networkEventName))
			return errors.Wrapf(err, "failed to create network %s", n.Name)
		}
		w.Event(progress.CreatedEvent(networkEventName))
		return nil
	}
	return nil
}

func (s *composeService) removeNetwork(ctx context.Context, network string, w progress.Writer) error {
	eventName := fmt.Sprintf("Network %s", network)
	w.Event(progress.RemovingEvent(eventName))

	if err := s.apiClient().NetworkRemove(ctx, network); err != nil {
		w.Event(progress.ErrorEvent(eventName))
		return errors.Wrapf(err, fmt.Sprintf("failed to remove network %s", network))
	}

	w.Event(progress.RemovedEvent(eventName))
	return nil
}

func (s *composeService) ensureVolume(ctx context.Context, volume types.VolumeConfig, project string) error {
	inspected, err := s.apiClient().VolumeInspect(ctx, volume.Name)
	if err != nil {
		if !errdefs.IsNotFound(err) {
			return err
		}
		if volume.External.External {
			return fmt.Errorf("external volume %q not found", volume.Name)
		}
		err := s.createVolume(ctx, volume)
		return err
	}

	if volume.External.External {
		return nil
	}

	// Volume exists with name, but let's double-check this is the expected one
	p, ok := inspected.Labels[api.ProjectLabel]
	if !ok {
		logrus.Warnf("volume %q already exists but was not created by Docker Compose. Use `external: true` to use an existing volume", volume.Name)
	}
	if ok && p != project {
		logrus.Warnf("volume %q already exists but was not created for project %q. Use `external: true` to use an existing volume", volume.Name, p)
	}
	return nil
}

func (s *composeService) createVolume(ctx context.Context, volume types.VolumeConfig) error {
	eventName := fmt.Sprintf("Volume %q", volume.Name)
	w := progress.ContextWriter(ctx)
	w.Event(progress.CreatingEvent(eventName))
	_, err := s.apiClient().VolumeCreate(ctx, volume_api.VolumeCreateBody{
		Labels:     volume.Labels,
		Name:       volume.Name,
		Driver:     volume.Driver,
		DriverOpts: volume.DriverOpts,
	})
	if err != nil {
		w.Event(progress.ErrorEvent(eventName))
		return err
	}
	w.Event(progress.CreatedEvent(eventName))
	return nil
}<|MERGE_RESOLUTION|>--- conflicted
+++ resolved
@@ -163,24 +163,10 @@
 			dependencies = append(dependencies, pidDependency)
 		}
 
-<<<<<<< HEAD
-=======
-		for _, vol := range service.VolumesFrom {
-			spec := strings.Split(vol, ":")
-			if len(spec) == 0 {
-				continue
-			}
-			if spec[0] == "container" {
-				continue
-			}
-			dependencies = append(dependencies, spec[0])
-		}
-
 		for _, link := range service.Links {
 			dependencies = append(dependencies, strings.Split(link, ":")[0])
 		}
 
->>>>>>> 57975094
 		if len(dependencies) == 0 {
 			continue
 		}
