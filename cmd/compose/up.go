/*
   Copyright 2020 Docker Compose CLI authors

   Licensed under the Apache License, Version 2.0 (the "License");
   you may not use this file except in compliance with the License.
   You may obtain a copy of the License at

       http://www.apache.org/licenses/LICENSE-2.0

   Unless required by applicable law or agreed to in writing, software
   distributed under the License is distributed on an "AS IS" BASIS,
   WITHOUT WARRANTIES OR CONDITIONS OF ANY KIND, either express or implied.
   See the License for the specific language governing permissions and
   limitations under the License.
*/

package compose

import (
	"context"
	"errors"
	"fmt"
	"os"
	"strings"
	"time"

	"github.com/compose-spec/compose-go/v2/types"
	"github.com/docker/cli/cli/command"
	"github.com/docker/compose/v2/cmd/formatter"
	"github.com/docker/compose/v2/internal/experimental"
	xprogress "github.com/moby/buildkit/util/progress/progressui"
	"github.com/spf13/cobra"

	"github.com/docker/compose/v2/pkg/api"
	"github.com/docker/compose/v2/pkg/utils"
)

// composeOptions hold options common to `up` and `run` to run compose project
type composeOptions struct {
	*ProjectOptions
}

type upOptions struct {
	*composeOptions
<<<<<<< HEAD
	Detach             bool
	noStart            bool
	noDeps             bool
	cascadeStop        bool
	exitCodeFrom       string
	noColor            bool
	noPrefix           bool
	attachDependencies bool
	attach             []string
	noAttach           []string
	timestamp          bool
	wait               bool
	waitTimeout        int
	waitAllowExit      bool
	watch              bool
=======
	Detach                bool
	noStart               bool
	noDeps                bool
	cascadeStop           bool
	exitCodeFrom          string
	noColor               bool
	noPrefix              bool
	attachDependencies    bool
	attach                []string
	noAttach              []string
	timestamp             bool
	wait                  bool
	waitTimeout           int
	watch                 bool
	navigationMenu        bool
	navigationMenuChanged bool
>>>>>>> 466374bd
}

func (opts upOptions) apply(project *types.Project, services []string) (*types.Project, error) {
	if opts.noDeps {
		var err error
		project, err = project.WithSelectedServices(services, types.IgnoreDependencies)
		if err != nil {
			return nil, err
		}
	}

	if opts.exitCodeFrom != "" {
		_, err := project.GetService(opts.exitCodeFrom)
		if err != nil {
			return nil, err
		}
	}

	return project, nil
}

func upCommand(p *ProjectOptions, dockerCli command.Cli, backend api.Service, experiments *experimental.State) *cobra.Command {
	up := upOptions{}
	create := createOptions{}
	build := buildOptions{ProjectOptions: p}
	upCmd := &cobra.Command{
		Use:   "up [OPTIONS] [SERVICE...]",
		Short: "Create and start containers",
		PreRunE: AdaptCmd(func(ctx context.Context, cmd *cobra.Command, args []string) error {
			create.pullChanged = cmd.Flags().Changed("pull")
			create.timeChanged = cmd.Flags().Changed("timeout")
			up.navigationMenuChanged = cmd.Flags().Changed("menu")
			return validateFlags(&up, &create)
		}),
		RunE: p.WithServices(dockerCli, func(ctx context.Context, project *types.Project, services []string) error {
			create.ignoreOrphans = utils.StringToBool(project.Environment[ComposeIgnoreOrphans])
			if create.ignoreOrphans && create.removeOrphans {
				return fmt.Errorf("cannot combine %s and --remove-orphans", ComposeIgnoreOrphans)
			}
			if len(up.attach) != 0 && up.attachDependencies {
				return errors.New("cannot combine --attach and --attach-dependencies")
			}
			return runUp(ctx, dockerCli, backend, experiments, create, up, build, project, services)
		}),
		ValidArgsFunction: completeServiceNames(dockerCli, p),
	}
	flags := upCmd.Flags()
	flags.BoolVarP(&up.Detach, "detach", "d", false, "Detached mode: Run containers in the background")
	flags.BoolVar(&create.Build, "build", false, "Build images before starting containers")
	flags.BoolVar(&create.noBuild, "no-build", false, "Don't build an image, even if it's policy")
	flags.StringVar(&create.Pull, "pull", "policy", `Pull image before running ("always"|"missing"|"never")`)
	removeOrphans := utils.StringToBool(os.Getenv(ComposeRemoveOrphans))
	flags.BoolVar(&create.removeOrphans, "remove-orphans", removeOrphans, "Remove containers for services not defined in the Compose file")
	flags.StringArrayVar(&create.scale, "scale", []string{}, "Scale SERVICE to NUM instances. Overrides the `scale` setting in the Compose file if present.")
	flags.BoolVar(&up.noColor, "no-color", false, "Produce monochrome output")
	flags.BoolVar(&up.noPrefix, "no-log-prefix", false, "Don't print prefix in logs")
	flags.BoolVar(&create.forceRecreate, "force-recreate", false, "Recreate containers even if their configuration and image haven't changed")
	flags.BoolVar(&create.noRecreate, "no-recreate", false, "If containers already exist, don't recreate them. Incompatible with --force-recreate.")
	flags.BoolVar(&up.noStart, "no-start", false, "Don't start the services after creating them")
	flags.BoolVar(&up.cascadeStop, "abort-on-container-exit", false, "Stops all containers if any container was stopped. Incompatible with -d")
	flags.StringVar(&up.exitCodeFrom, "exit-code-from", "", "Return the exit code of the selected service container. Implies --abort-on-container-exit")
	flags.IntVarP(&create.timeout, "timeout", "t", 0, "Use this timeout in seconds for container shutdown when attached or when containers are already running")
	flags.BoolVar(&up.timestamp, "timestamps", false, "Show timestamps")
	flags.BoolVar(&up.noDeps, "no-deps", false, "Don't start linked services")
	flags.BoolVar(&create.recreateDeps, "always-recreate-deps", false, "Recreate dependent containers. Incompatible with --no-recreate.")
	flags.BoolVarP(&create.noInherit, "renew-anon-volumes", "V", false, "Recreate anonymous volumes instead of retrieving data from the previous containers")
	flags.BoolVar(&create.quietPull, "quiet-pull", false, "Pull without printing progress information")
	flags.StringArrayVar(&up.attach, "attach", []string{}, "Restrict attaching to the specified services. Incompatible with --attach-dependencies.")
	flags.StringArrayVar(&up.noAttach, "no-attach", []string{}, "Do not attach (stream logs) to the specified services")
	flags.BoolVar(&up.attachDependencies, "attach-dependencies", false, "Automatically attach to log output of dependent services")
	flags.BoolVar(&up.wait, "wait", false, "Wait for services to be running|healthy. Implies detached mode.")
	flags.IntVar(&up.waitTimeout, "wait-timeout", 0, "Maximum duration to wait for the project to be running|healthy")
	flags.BoolVar(&up.waitAllowExit, "wait-allow-exit", false, "Enables Wait to not error on services that exited with code 0")
	flags.BoolVarP(&up.watch, "watch", "w", false, "Watch source code and rebuild/refresh containers when files are updated.")
	flags.BoolVar(&up.navigationMenu, "menu", false, "Enable interactive shortcuts when running attached (Experimental). Incompatible with --detach.")
	flags.MarkHidden("menu") //nolint:errcheck

	return upCmd
}

func validateFlags(up *upOptions, create *createOptions) error {
	if up.exitCodeFrom != "" {
		up.cascadeStop = true
	}
	if up.wait {
		if up.attachDependencies || up.cascadeStop || len(up.attach) > 0 {
			return fmt.Errorf("--wait cannot be combined with --abort-on-container-exit, --attach or --attach-dependencies")
		}
		up.Detach = true
	}
	if create.Build && create.noBuild {
		return fmt.Errorf("--build and --no-build are incompatible")
	}
	if up.Detach && (up.attachDependencies || up.cascadeStop || len(up.attach) > 0) {
		return fmt.Errorf("--detach cannot be combined with --abort-on-container-exit, --attach or --attach-dependencies")
	}
	if create.forceRecreate && create.noRecreate {
		return fmt.Errorf("--force-recreate and --no-recreate are incompatible")
	}
	if create.recreateDeps && create.noRecreate {
		return fmt.Errorf("--always-recreate-deps and --no-recreate are incompatible")
	}
	return nil
}

func runUp(
	ctx context.Context,
	dockerCli command.Cli,
	backend api.Service,
	experimentals *experimental.State,
	createOptions createOptions,
	upOptions upOptions,
	buildOptions buildOptions,
	project *types.Project,
	services []string,
) error {
	if len(project.Services) == 0 {
		return fmt.Errorf("no service selected")
	}

	err := createOptions.Apply(project)
	if err != nil {
		return err
	}

	project, err = upOptions.apply(project, services)
	if err != nil {
		return err
	}
	if !upOptions.navigationMenuChanged {
		upOptions.navigationMenu = SetUnchangedOption(ComposeMenu, experimentals.NavBar())
	}

	var build *api.BuildOptions
	if !createOptions.noBuild {
		if createOptions.quietPull {
			buildOptions.Progress = string(xprogress.QuietMode)
		}
		// BuildOptions here is nested inside CreateOptions, so
		// no service list is passed, it will implicitly pick all
		// services being created, which includes any explicitly
		// specified via "services" arg here as well as deps
		bo, err := buildOptions.toAPIBuildOptions(nil)
		if err != nil {
			return err
		}
		build = &bo
	}

	create := api.CreateOptions{
		Build:                build,
		Services:             services,
		RemoveOrphans:        createOptions.removeOrphans,
		IgnoreOrphans:        createOptions.ignoreOrphans,
		Recreate:             createOptions.recreateStrategy(),
		RecreateDependencies: createOptions.dependenciesRecreateStrategy(),
		Inherit:              !createOptions.noInherit,
		Timeout:              createOptions.GetTimeout(),
		QuietPull:            createOptions.quietPull,
	}

	if upOptions.noStart {
		return backend.Create(ctx, project, create)
	}

	var consumer api.LogConsumer
	var attach []string
	if !upOptions.Detach {
		consumer = formatter.NewLogConsumer(ctx, dockerCli.Out(), dockerCli.Err(), !upOptions.noColor, !upOptions.noPrefix, upOptions.timestamp)

		var attachSet utils.Set[string]
		if len(upOptions.attach) != 0 {
			// services are passed explicitly with --attach, verify they're valid and then use them as-is
			attachSet = utils.NewSet(upOptions.attach...)
			unexpectedSvcs := attachSet.Diff(utils.NewSet(project.ServiceNames()...))
			if len(unexpectedSvcs) != 0 {
				return fmt.Errorf("cannot attach to services not included in up: %s", strings.Join(unexpectedSvcs.Elements(), ", "))
			}
		} else {
			// mark services being launched (and potentially their deps) for attach
			// if they didn't opt-out via Compose YAML
			attachSet = utils.NewSet[string]()
			var dependencyOpt types.DependencyOption = types.IgnoreDependencies
			if upOptions.attachDependencies {
				dependencyOpt = types.IncludeDependencies
			}
			if err := project.ForEachService(services, func(serviceName string, s *types.ServiceConfig) error {
				if s.Attach == nil || *s.Attach {
					attachSet.Add(serviceName)
				}
				return nil
			}, dependencyOpt); err != nil {
				return err
			}
		}
		// filter out any services that have been explicitly marked for ignore with `--no-attach`
		attachSet.RemoveAll(upOptions.noAttach...)
		attach = attachSet.Elements()
	}

	timeout := time.Duration(upOptions.waitTimeout) * time.Second
	return backend.Up(ctx, project, api.UpOptions{
		Create: create,
		Start: api.StartOptions{
<<<<<<< HEAD
			Project:       project,
			Attach:        consumer,
			AttachTo:      attach,
			ExitCodeFrom:  upOptions.exitCodeFrom,
			CascadeStop:   upOptions.cascadeStop,
			Wait:          upOptions.wait,
			WaitTimeout:   timeout,
			WaitAllowExit: upOptions.waitAllowExit,
			Watch:         upOptions.watch,
			Services:      services,
=======
			Project:        project,
			Attach:         consumer,
			AttachTo:       attach,
			ExitCodeFrom:   upOptions.exitCodeFrom,
			CascadeStop:    upOptions.cascadeStop,
			Wait:           upOptions.wait,
			WaitTimeout:    timeout,
			Watch:          upOptions.watch,
			Services:       services,
			NavigationMenu: upOptions.navigationMenu,
>>>>>>> 466374bd
		},
	})
}

func setServiceScale(project *types.Project, name string, replicas int) error {
	service, err := project.GetService(name)
	if err != nil {
		return err
	}
	service.SetScale(replicas)
	project.Services[name] = service
	return nil
}<|MERGE_RESOLUTION|>--- conflicted
+++ resolved
@@ -42,23 +42,6 @@
 
 type upOptions struct {
 	*composeOptions
-<<<<<<< HEAD
-	Detach             bool
-	noStart            bool
-	noDeps             bool
-	cascadeStop        bool
-	exitCodeFrom       string
-	noColor            bool
-	noPrefix           bool
-	attachDependencies bool
-	attach             []string
-	noAttach           []string
-	timestamp          bool
-	wait               bool
-	waitTimeout        int
-	waitAllowExit      bool
-	watch              bool
-=======
 	Detach                bool
 	noStart               bool
 	noDeps                bool
@@ -72,10 +55,10 @@
 	timestamp             bool
 	wait                  bool
 	waitTimeout           int
+	waitAllowExit         bool
 	watch                 bool
 	navigationMenu        bool
 	navigationMenuChanged bool
->>>>>>> 466374bd
 }
 
 func (opts upOptions) apply(project *types.Project, services []string) (*types.Project, error) {
@@ -280,18 +263,6 @@
 	return backend.Up(ctx, project, api.UpOptions{
 		Create: create,
 		Start: api.StartOptions{
-<<<<<<< HEAD
-			Project:       project,
-			Attach:        consumer,
-			AttachTo:      attach,
-			ExitCodeFrom:  upOptions.exitCodeFrom,
-			CascadeStop:   upOptions.cascadeStop,
-			Wait:          upOptions.wait,
-			WaitTimeout:   timeout,
-			WaitAllowExit: upOptions.waitAllowExit,
-			Watch:         upOptions.watch,
-			Services:      services,
-=======
 			Project:        project,
 			Attach:         consumer,
 			AttachTo:       attach,
@@ -299,10 +270,10 @@
 			CascadeStop:    upOptions.cascadeStop,
 			Wait:           upOptions.wait,
 			WaitTimeout:    timeout,
+			WaitAllowExit:  upOptions.waitAllowExit,
 			Watch:          upOptions.watch,
 			Services:       services,
 			NavigationMenu: upOptions.navigationMenu,
->>>>>>> 466374bd
 		},
 	})
 }
