from __future__ import unicode_literals
from __future__ import absolute_import
from collections import namedtuple
import logging
import re
import os
from operator import attrgetter
import sys

from docker.errors import APIError

from .container import Container
from .progress_stream import stream_output, StreamOutputError

log = logging.getLogger(__name__)


DOCKER_CONFIG_KEYS = [
    'cap_add',
    'cap_drop',
    'command',
    'detach',
    'dns',
    'dns_search',
    'domainname',
    'entrypoint',
    'env_file',
    'environment',
    'hostname',
    'image',
    'mem_limit',
    'net',
    'ports',
    'privileged',
    'restart',
    'stdin_open',
    'tty',
    'user',
    'volumes',
    'volumes_from',
    'working_dir',
]
DOCKER_CONFIG_HINTS = {
    'link'      : 'links',
    'port'      : 'ports',
    'privilege' : 'privileged',
    'priviliged': 'privileged',
    'privilige' : 'privileged',
    'volume'    : 'volumes',
    'workdir'   : 'working_dir',
}

DOCKER_START_KEYS = [
    'cap_add',
    'cap_drop',
    'dns',
    'dns_search',
    'env_file',
    'net',
    'privileged',
    'restart',
]

VALID_NAME_CHARS = '[a-zA-Z0-9]'


class BuildError(Exception):
    def __init__(self, service, reason):
        self.service = service
        self.reason = reason


class CannotBeScaledError(Exception):
    pass


class ConfigError(ValueError):
    pass


VolumeSpec = namedtuple('VolumeSpec', 'external internal mode')


ServiceName = namedtuple('ServiceName', 'project service number')


class Service(object):
<<<<<<< HEAD
    def __init__(self, name, client=None, project='default', links=None, volumes_from=None, depends_on=None, net=None, **options):
=======
    def __init__(self, name, client=None, project='default', links=None, external_links=None, volumes_from=None, **options):
>>>>>>> 4ef2e21c
        if not re.match('^%s+$' % VALID_NAME_CHARS, name):
            raise ConfigError('Invalid service name "%s" - only %s are allowed' % (name, VALID_NAME_CHARS))
        if not re.match('^%s+$' % VALID_NAME_CHARS, project):
            raise ConfigError('Invalid project name "%s" - only %s are allowed' % (project, VALID_NAME_CHARS))
        if 'image' in options and 'build' in options:
            raise ConfigError('Service %s has both an image and build path specified. A service can either be built to image or use an existing image, not both.' % name)

        supported_options = DOCKER_CONFIG_KEYS + ['build', 'expose',
                                                  'external_links']

        for k in options:
            if k not in supported_options:
                msg = "Unsupported config option for %s service: '%s'" % (name, k)
                if k in DOCKER_CONFIG_HINTS:
                    msg += " (did you mean '%s'?)" % DOCKER_CONFIG_HINTS[k]
                raise ConfigError(msg)

        self.name = name
        self.client = client
        self.project = project
        self.links = links or []
        self.external_links = external_links or []
        self.volumes_from = volumes_from or []
        self.depends_on = depends_on or []
        self.net = net or None
        self.options = options

    def containers(self, stopped=False, one_off=False):
        return [Container.from_ps(self.client, container)
                for container in self.client.containers(all=stopped)
                if self.has_container(container, one_off=one_off)]

    def has_container(self, container, one_off=False):
        """Return True if `container` was created to fulfill this service."""
        name = get_container_name(container)
        if not name or not is_valid_name(name, one_off):
            return False
        project, name, _number = parse_name(name)
        return project == self.project and name == self.name

    def get_container(self, number=1):
        """Return a :class:`fig.container.Container` for this service. The
        container must be active, and match `number`.
        """
        for container in self.client.containers():
            if not self.has_container(container):
                continue
            _, _, container_number = parse_name(get_container_name(container))
            if container_number == number:
                return Container.from_ps(self.client, container)

        raise ValueError("No container found for %s_%s" % (self.name, number))

    def start(self, **options):
        for c in self.containers(stopped=True):
            self.start_container_if_stopped(c, **options)

    def stop(self, **options):
        for c in self.containers():
            log.info("Stopping %s..." % c.name)
            c.stop(**options)

    def kill(self, **options):
        for c in self.containers():
            log.info("Killing %s..." % c.name)
            c.kill(**options)

    def restart(self, **options):
        for c in self.containers():
            log.info("Restarting %s..." % c.name)
            c.restart(**options)

    def scale(self, desired_num):
        """
        Adjusts the number of containers to the specified number and ensures
        they are running.

        - creates containers until there are at least `desired_num`
        - stops containers until there are at most `desired_num` running
        - starts containers until there are at least `desired_num` running
        - removes all stopped containers
        """
        if not self.can_be_scaled():
            raise CannotBeScaledError()

        # Create enough containers
        containers = self.containers(stopped=True)
        while len(containers) < desired_num:
            containers.append(self.create_container(detach=True))

        running_containers = []
        stopped_containers = []
        for c in containers:
            if c.is_running:
                running_containers.append(c)
            else:
                stopped_containers.append(c)
        running_containers.sort(key=lambda c: c.number)
        stopped_containers.sort(key=lambda c: c.number)

        # Stop containers
        while len(running_containers) > desired_num:
            c = running_containers.pop()
            log.info("Stopping %s..." % c.name)
            c.stop(timeout=1)
            stopped_containers.append(c)

        # Start containers
        while len(running_containers) < desired_num:
            c = stopped_containers.pop(0)
            log.info("Starting %s..." % c.name)
            self.start_container(c)
            running_containers.append(c)

        self.remove_stopped()

    def remove_stopped(self, **options):
        for c in self.containers(stopped=True):
            if not c.is_running:
                log.info("Removing %s..." % c.name)
                c.remove(**options)

    def create_container(self,
                         one_off=False,
                         insecure_registry=False,
                         do_build=True,
                         **override_options):
        """
        Create a container for this service. If the image doesn't exist, attempt to pull
        it.
        """
        container_options = self._get_container_create_options(
            override_options,
            one_off=one_off)

        if (do_build and
                self.can_be_built() and
                not self.client.images(name=self.full_name)):
            self.build()

        try:
            return Container.create(self.client, **container_options)
        except APIError as e:
            if e.response.status_code == 404 and e.explanation and 'No such image' in str(e.explanation):
                log.info('Pulling image %s...' % container_options['image'])
                output = self.client.pull(
                    container_options['image'],
                    stream=True,
                    insecure_registry=insecure_registry
                )
                stream_output(output, sys.stdout)
                return Container.create(self.client, **container_options)
            raise

    def recreate_containers(self, insecure_registry=False, do_build=True, **override_options):
        """
        If a container for this service doesn't exist, create and start one. If there are
        any, stop them, create+start new ones, and remove the old containers.
        """
        containers = self.containers(stopped=True)
        if not containers:
            log.info("Creating %s..." % self._next_container_name(containers))
            container = self.create_container(
                insecure_registry=insecure_registry,
                do_build=do_build,
                **override_options)
            self.start_container(container)
            return [(None, container)]
        else:
            tuples = []

            for c in containers:
                log.info("Recreating %s..." % c.name)
                tuples.append(self.recreate_container(c, insecure_registry=insecure_registry, **override_options))

            return tuples

    def recreate_container(self, container, **override_options):
        """Recreate a container. An intermediate container is created so that
        the new container has the same name, while still supporting
        `volumes-from` the original container.
        """
        try:
            container.stop()
        except APIError as e:
            if (e.response.status_code == 500
                    and e.explanation
                    and 'no such process' in str(e.explanation)):
                pass
            else:
                raise

        intermediate_container = Container.create(
            self.client,
            image=container.image,
            entrypoint=['/bin/echo'],
            command=[],
            detach=True,
        )
        intermediate_container.start(volumes_from=container.id)
        intermediate_container.wait()
        container.remove()

        options = dict(override_options)
        new_container = self.create_container(do_build=False, **options)
        self.start_container(new_container, intermediate_container=intermediate_container)

        intermediate_container.remove()

        return (intermediate_container, new_container)

    def start_container_if_stopped(self, container, **options):
        if container.is_running:
            return container
        else:
            log.info("Starting %s..." % container.name)
            return self.start_container(container, **options)

    def start_container(self, container, intermediate_container=None, **override_options):
        options = dict(self.options, **override_options)
        port_bindings = build_port_bindings(options.get('ports') or [])

        volume_bindings = dict(
            build_volume_binding(parse_volume_spec(volume))
            for volume in options.get('volumes') or []
            if ':' in volume)

        privileged = options.get('privileged', False)
        dns = options.get('dns', None)
        dns_search = options.get('dns_search', None)
        cap_add = options.get('cap_add', None)
        cap_drop = options.get('cap_drop', None)

        restart = parse_restart_spec(options.get('restart', None))

        container.start(
            links=self._get_links(link_to_self=options.get('one_off', False)),
            port_bindings=port_bindings,
            binds=volume_bindings,
            volumes_from=self._get_volumes_from(intermediate_container),
            privileged=privileged,
            network_mode=self._get_net(),
            dns=dns,
            dns_search=dns_search,
            restart_policy=restart,
            cap_add=cap_add,
            cap_drop=cap_drop,
        )
        return container

    def start_or_create_containers(
            self,
            insecure_registry=False,
            detach=False,
            do_build=True):
        containers = self.containers(stopped=True)

        if not containers:
            log.info("Creating %s..." % self._next_container_name(containers))
            new_container = self.create_container(
                insecure_registry=insecure_registry,
                detach=detach,
                do_build=do_build,
            )
            return [self.start_container(new_container)]
        else:
            return [self.start_container_if_stopped(c) for c in containers]

    def get_linked_names(self):
        return [s.name for (s, _) in self.links]

    def get_volumes_from_names(self):
        return [s.name for s in self.volumes_from if isinstance(s, Service)]

    def get_depends_on_names(self):
        return [s.name for s in self.depends_on]

    def get_net_name(self):
        if isinstance(self.net, Service):
            return self.net.name
        else:
            return

    def _next_container_name(self, all_containers, one_off=False):
        bits = [self.project, self.name]
        if one_off:
            bits.append('run')
        return '_'.join(bits + [str(self._next_container_number(all_containers))])

    def _next_container_number(self, all_containers):
        numbers = [parse_name(c.name).number for c in all_containers]
        return 1 if not numbers else max(numbers) + 1

    def _get_links(self, link_to_self):
        links = []
        for service, link_name in self.links:
            for container in service.containers():
                links.append((container.name, link_name or service.name))
                links.append((container.name, container.name))
                links.append((container.name, container.name_without_project))
        if link_to_self:
            for container in self.containers():
                links.append((container.name, self.name))
                links.append((container.name, container.name))
                links.append((container.name, container.name_without_project))
        for external_link in self.external_links:
            if ':' not in external_link:
                link_name = external_link
            else:
                external_link, link_name = external_link.split(':')
            links.append((external_link, link_name))
        return links

    def _get_volumes_from(self, intermediate_container=None):
        volumes_from = []
        for volume_source in self.volumes_from:
            if isinstance(volume_source, Service):
                containers = volume_source.containers(stopped=True)
                if not containers:
                    volumes_from.append(volume_source.create_container().id)
                else:
                    volumes_from.extend(map(attrgetter('id'), containers))

            elif isinstance(volume_source, Container):
                volumes_from.append(volume_source.id)

        if intermediate_container:
            volumes_from.append(intermediate_container.id)

        return volumes_from

    def _get_net(self):
        if not self.net:
            return "bridge"

        if isinstance(self.net, Service):
            containers = self.net.containers()
            if len(containers) > 0:
                net = 'container:' + containers[0].id
            else:
                log.warning("Warning: Service %s is trying to use reuse the network stack "
                            "of another service that is not running." % (self.net.name))
                net = None
        elif isinstance(self.net, Container):
            net = 'container:' + self.net.id
        else:
            net = self.net

        return net

    def _get_container_create_options(self, override_options, one_off=False):
        container_options = dict(
            (k, self.options[k])
            for k in DOCKER_CONFIG_KEYS if k in self.options)
        container_options.update(override_options)

        container_options['name'] = self._next_container_name(
            self.containers(stopped=True, one_off=one_off),
            one_off)

        # If a qualified hostname was given, split it into an
        # unqualified hostname and a domainname unless domainname
        # was also given explicitly. This matches the behavior of
        # the official Docker CLI in that scenario.
        if ('hostname' in container_options
                and 'domainname' not in container_options
                and '.' in container_options['hostname']):
            parts = container_options['hostname'].partition('.')
            container_options['hostname'] = parts[0]
            container_options['domainname'] = parts[2]

        if 'ports' in container_options or 'expose' in self.options:
            ports = []
            all_ports = container_options.get('ports', []) + self.options.get('expose', [])
            for port in all_ports:
                port = str(port)
                if ':' in port:
                    port = port.split(':')[-1]
                if '/' in port:
                    port = tuple(port.split('/'))
                ports.append(port)
            container_options['ports'] = ports

        if 'volumes' in container_options:
            container_options['volumes'] = dict(
                (parse_volume_spec(v).internal, {})
                for v in container_options['volumes'])

        container_options['environment'] = merge_environment(container_options)

        if self.can_be_built():
            container_options['image'] = self.full_name
        else:
            container_options['image'] = self._get_image_name(container_options['image'])

        # Delete options which are only used when starting
        for key in DOCKER_START_KEYS:
            container_options.pop(key, None)

        return container_options

    def _get_image_name(self, image):
        repo, tag = parse_repository_tag(image)
        if tag == "":
            tag = "latest"
        return '%s:%s' % (repo, tag)

    def build(self, no_cache=False):
        log.info('Building %s...' % self.name)

        build_output = self.client.build(
            self.options['build'],
            tag=self.full_name,
            stream=True,
            rm=True,
            nocache=no_cache,
        )

        try:
            all_events = stream_output(build_output, sys.stdout)
        except StreamOutputError, e:
            raise BuildError(self, unicode(e))

        image_id = None

        for event in all_events:
            if 'stream' in event:
                match = re.search(r'Successfully built ([0-9a-f]+)', event.get('stream', ''))
                if match:
                    image_id = match.group(1)

        if image_id is None:
            raise BuildError(self, event if all_events else 'Unknown')

        return image_id

    def can_be_built(self):
        return 'build' in self.options

    @property
    def full_name(self):
        """
        The tag to give to images built for this service.
        """
        return '%s_%s' % (self.project, self.name)

    def can_be_scaled(self):
        for port in self.options.get('ports', []):
            if ':' in str(port):
                return False
        return True

    def pull(self, insecure_registry=False):
        if 'image' in self.options:
            image_name = self._get_image_name(self.options['image'])
            log.info('Pulling %s (%s)...' % (self.name, image_name))
            self.client.pull(
                image_name,
                insecure_registry=insecure_registry
            )


NAME_RE = re.compile(r'^([^_]+)_([^_]+)_(run_)?(\d+)$')


def is_valid_name(name, one_off=False):
    match = NAME_RE.match(name)
    if match is None:
        return False
    if one_off:
        return match.group(3) == 'run_'
    else:
        return match.group(3) is None


def parse_name(name):
    match = NAME_RE.match(name)
    (project, service_name, _, suffix) = match.groups()
    return ServiceName(project, service_name, int(suffix))


def get_container_name(container):
    if not container.get('Name') and not container.get('Names'):
        return None
    # inspect
    if 'Name' in container:
        return container['Name']
    # ps
    for name in container['Names']:
        if len(name.split('/')) == 2:
            return name[1:]


def parse_restart_spec(restart_config):
    if not restart_config:
        return None
    parts = restart_config.split(':')
    if len(parts) > 2:
        raise ConfigError("Restart %s has incorrect format, should be "
                          "mode[:max_retry]" % restart_config)
    if len(parts) == 2:
        name, max_retry_count = parts
    else:
        name, = parts
        max_retry_count = 0

    return {'Name': name, 'MaximumRetryCount': int(max_retry_count)}


def parse_volume_spec(volume_config):
    parts = volume_config.split(':')
    if len(parts) > 3:
        raise ConfigError("Volume %s has incorrect format, should be "
                          "external:internal[:mode]" % volume_config)

    if len(parts) == 1:
        return VolumeSpec(None, parts[0], 'rw')

    if len(parts) == 2:
        parts.append('rw')

    external, internal, mode = parts
    if mode not in ('rw', 'ro'):
        raise ConfigError("Volume %s has invalid mode (%s), should be "
                          "one of: rw, ro." % (volume_config, mode))

    return VolumeSpec(external, internal, mode)


def parse_repository_tag(s):
    if ":" not in s:
        return s, ""
    repo, tag = s.rsplit(":", 1)
    if "/" in tag:
        return s, ""
    return repo, tag


def build_volume_binding(volume_spec):
    internal = {'bind': volume_spec.internal, 'ro': volume_spec.mode == 'ro'}
    external = os.path.expanduser(volume_spec.external)
    return os.path.abspath(os.path.expandvars(external)), internal


def build_port_bindings(ports):
    port_bindings = {}
    for port in ports:
        internal_port, external = split_port(port)
        if internal_port in port_bindings:
            port_bindings[internal_port].append(external)
        else:
            port_bindings[internal_port] = [external]
    return port_bindings


def split_port(port):
    parts = str(port).split(':')
    if not 1 <= len(parts) <= 3:
        raise ConfigError('Invalid port "%s", should be '
                          '[[remote_ip:]remote_port:]port[/protocol]' % port)

    if len(parts) == 1:
        internal_port, = parts
        return internal_port, None
    if len(parts) == 2:
        external_port, internal_port = parts
        return internal_port, external_port

    external_ip, external_port, internal_port = parts
    return internal_port, (external_ip, external_port or None)


def merge_environment(options):
    env = {}

    if 'env_file' in options:
        if isinstance(options['env_file'], list):
            for f in options['env_file']:
                env.update(env_vars_from_file(f))
        else:
            env.update(env_vars_from_file(options['env_file']))

    if 'environment' in options:
        if isinstance(options['environment'], list):
            env.update(dict(split_env(e) for e in options['environment']))
        else:
            env.update(options['environment'])

    return dict(resolve_env(k, v) for k, v in env.iteritems())


def split_env(env):
    if '=' in env:
        return env.split('=', 1)
    else:
        return env, None


def resolve_env(key, val):
    if val is not None:
        return key, val
    elif key in os.environ:
        return key, os.environ[key]
    else:
        return key, ''


def env_vars_from_file(filename):
    """
    Read in a line delimited file of environment variables.
    """
    env = {}
    for line in open(filename, 'r'):
        line = line.strip()
        if line and not line.startswith('#'):
            k, v = split_env(line)
            env[k] = v
    return env<|MERGE_RESOLUTION|>--- conflicted
+++ resolved
@@ -85,11 +85,7 @@
 
 
 class Service(object):
-<<<<<<< HEAD
-    def __init__(self, name, client=None, project='default', links=None, volumes_from=None, depends_on=None, net=None, **options):
-=======
-    def __init__(self, name, client=None, project='default', links=None, external_links=None, volumes_from=None, **options):
->>>>>>> 4ef2e21c
+    def __init__(self, name, client=None, project='default', links=None, external_links=None, volumes_from=None, depends_on=None, net=None, **options):
         if not re.match('^%s+$' % VALID_NAME_CHARS, name):
             raise ConfigError('Invalid service name "%s" - only %s are allowed' % (name, VALID_NAME_CHARS))
         if not re.match('^%s+$' % VALID_NAME_CHARS, project):
