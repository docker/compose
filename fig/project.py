from __future__ import unicode_literals
from __future__ import absolute_import
import logging

from .service import Service
from .container import Container
from docker.errors import APIError

log = logging.getLogger(__name__)


def get_service_name_from_net(net_config):
    if not net_config:
        return

    if not net_config.startswith('container:'):
        return

    _, net_name = net_config.split(':', 1)
    return net_name


def sort_service_dicts(services):
    # Topological sort (Cormen/Tarjan algorithm).
    unmarked = services[:]
    temporary_marked = set()
    sorted_services = []

    get_service_names = lambda links: [link.split(':')[0] for link in links]

    def get_service_dependents(service_dict, services):
        name = service_dict['name']
        return [
            service for service in services
            if (name in get_service_names(service.get('links', [])) or
                name in service.get('volumes_from', []) or
                name in service.get('depends_on', []) or
                name == get_service_name_from_net(service.get('net')))
        ]

    def visit(n):
        if n['name'] in temporary_marked:
            if n['name'] in get_service_names(n.get('links', [])):
                raise DependencyError('A service can not link to itself: %s' % n['name'])
            if n['name'] in n.get('volumes_from', []):
                raise DependencyError('A service can not mount itself as volume: %s' % n['name'])
            else:
                raise DependencyError('Circular import between %s' % ' and '.join(temporary_marked))
        if n in unmarked:
            temporary_marked.add(n['name'])
            for m in get_service_dependents(n, services):
                visit(m)
            temporary_marked.remove(n['name'])
            unmarked.remove(n)
            sorted_services.insert(0, n)

    while unmarked:
        visit(unmarked[-1])

    return sorted_services


class Project(object):
    """
    A collection of services.
    """
    def __init__(self, name, services, client):
        self.name = name
        self.services = services
        self.client = client

    @classmethod
    def from_dicts(cls, name, service_dicts, client):
        """
        Construct a ServiceCollection from a list of dicts representing services.
        """
        project = cls(name, [], client)
        for service_dict in sort_service_dicts(service_dicts):
            links = project.get_links(service_dict)
            volumes_from = project.get_volumes_from(service_dict)
            net = project.get_net(service_dict)
            depends_on = project.get_depends_on(service_dict)

            project.services.append(Service(client=client, project=name, links=links, net=net, volumes_from=volumes_from,
                                            depends_on=depends_on, **service_dict))
        return project

    @classmethod
    def from_config(cls, name, config, client):
        dicts = []
        for service_name, service in list(config.items()):
            if not isinstance(service, dict):
                raise ConfigurationError('Service "%s" doesn\'t have any configuration options. All top level keys in your fig.yml must map to a dictionary of configuration options.' % service_name)
            service['name'] = service_name
            dicts.append(service)
        return cls.from_dicts(name, dicts, client)

    def get_service(self, name):
        """
        Retrieve a service by name. Raises NoSuchService
        if the named service does not exist.
        """
        for service in self.services:
            if service.name == name:
                return service

        raise NoSuchService(name)

    def get_services(self, service_names=None, include_deps=False):
        """
        Returns a list of this project's services filtered
        by the provided list of names, or all services if service_names is None
        or [].

        If include_deps is specified, returns a list including the dependencies for
        service_names, in order of dependency.

        Preserves the original order of self.services where possible,
        reordering as needed to resolve dependencies.

        Raises NoSuchService if any of the named services do not exist.
        """
        if service_names is None or len(service_names) == 0:
            return self.get_services(
                service_names=[s.name for s in self.services],
                include_deps=include_deps
            )
        else:
            unsorted = [self.get_service(name) for name in service_names]
            services = [s for s in self.services if s in unsorted]

            if include_deps:
                services = reduce(self._inject_deps, services, [])

            uniques = []
            [uniques.append(s) for s in services if s not in uniques]
            return uniques

    def get_links(self, service_dict):
        links = []
        if 'links' in service_dict:
            for link in service_dict.get('links', []):
                if ':' in link:
                    service_name, link_name = link.split(':', 1)
                else:
                    service_name, link_name = link, None
                try:
                    links.append((self.get_service(service_name), link_name))
                except NoSuchService:
                    raise ConfigurationError('Service "%s" has a link to service "%s" which does not exist.' % (service_dict['name'], service_name))
            del service_dict['links']
        return links

    def get_volumes_from(self, service_dict):
        volumes_from = []
        if 'volumes_from' in service_dict:
            for volume_name in service_dict.get('volumes_from', []):
                try:
                    service = self.get_service(volume_name)
                    volumes_from.append(service)
                except NoSuchService:
                    try:
                        container = Container.from_id(self.client, volume_name)
                        volumes_from.append(container)
                    except APIError:
                        raise ConfigurationError('Service "%s" mounts volumes from "%s", which is not the name of a service or container.' % (service_dict['name'], volume_name))
            del service_dict['volumes_from']
        return volumes_from

    def get_depends_on(self, service_dict):
        depends_on = []
        if 'depends_on' in service_dict:
            for dep_name in service_dict.get('depends_on', []):
                try:
                    service = self.get_service(dep_name)
                    depends_on.append(service)
                except NoSuchService:
                    raise ConfigurationError('Service "%s" depends on "%s", which is not the name of a service.' % (service_dict['name'], dep_name))
            del service_dict['depends_on']
        return depends_on

    def get_net(self, service_dict):
        if 'net' in service_dict:
            net_name = get_service_name_from_net(service_dict.get('net'))

            if net_name:
                try:
                    net = self.get_service(net_name)
                except NoSuchService:
                    try:
                        net = Container.from_id(self.client, net_name)
                    except APIError:
                        raise ConfigurationError('Serivce "%s" is trying to use the network of "%s", which is not the name of a service or container.' % (service_dict['name'], net_name))
            else:
                net = service_dict['net']

            del service_dict['net']

        else:
            net = 'bridge'

        return net

    def start(self, service_names=None, **options):
        for service in self.get_services(service_names):
            service.start(**options)

    def stop(self, service_names=None, **options):
        for service in reversed(self.get_services(service_names)):
            service.stop(**options)

    def kill(self, service_names=None, **options):
        for service in reversed(self.get_services(service_names)):
            service.kill(**options)

    def restart(self, service_names=None, **options):
        for service in self.get_services(service_names):
            service.restart(**options)

    def build(self, service_names=None, no_cache=False):
        for service in self.get_services(service_names):
            if service.can_be_built():
                service.build(no_cache)
            else:
                log.info('%s uses an image, skipping' % service.name)

<<<<<<< HEAD
    def up(self, service_names=None, start_deps=True, recreate=True, insecure_registry=False):
=======
    def up(self,
           service_names=None,
           start_links=True,
           recreate=True,
           insecure_registry=False,
           detach=False,
           do_build=True):
>>>>>>> 4cb47e49
        running_containers = []
        for service in self.get_services(service_names, include_deps=start_deps):
            if recreate:
                for (_, container) in service.recreate_containers(
                        insecure_registry=insecure_registry,
                        detach=detach,
                        do_build=do_build):
                    running_containers.append(container)
            else:
                for container in service.start_or_create_containers(
                        insecure_registry=insecure_registry,
                        detach=detach,
                        do_build=do_build):
                    running_containers.append(container)

        return running_containers

    def pull(self, service_names=None, insecure_registry=False):
        for service in self.get_services(service_names, include_deps=True):
            service.pull(insecure_registry=insecure_registry)

    def remove_stopped(self, service_names=None, **options):
        for service in self.get_services(service_names):
            service.remove_stopped(**options)

    def containers(self, service_names=None, stopped=False, one_off=False):
        return [Container.from_ps(self.client, container)
                for container in self.client.containers(all=stopped)
                for service in self.get_services(service_names)
                if service.has_container(container, one_off=one_off)]

    def _inject_deps(self, acc, service):
        net_name = service.get_net_name()
        dep_names = (service.get_linked_names() +
                     service.get_volumes_from_names() +
                     ([net_name] if net_name else []) +
                     service.get_depends_on_names())

        if len(dep_names) > 0:
            dep_services = self.get_services(
                service_names=list(set(dep_names)),
                include_deps=True
            )
        else:
            dep_services = []

        dep_services.append(service)
        return acc + dep_services


class NoSuchService(Exception):
    def __init__(self, name):
        self.name = name
        self.msg = "No such service: %s" % self.name

    def __str__(self):
        return self.msg


class ConfigurationError(Exception):
    def __init__(self, msg):
        self.msg = msg

    def __str__(self):
        return self.msg


class DependencyError(ConfigurationError):
    pass<|MERGE_RESOLUTION|>--- conflicted
+++ resolved
@@ -224,17 +224,13 @@
             else:
                 log.info('%s uses an image, skipping' % service.name)
 
-<<<<<<< HEAD
-    def up(self, service_names=None, start_deps=True, recreate=True, insecure_registry=False):
-=======
     def up(self,
            service_names=None,
-           start_links=True,
+           start_deps=True,
            recreate=True,
            insecure_registry=False,
            detach=False,
            do_build=True):
->>>>>>> 4cb47e49
         running_containers = []
         for service in self.get_services(service_names, include_deps=start_deps):
             if recreate:
