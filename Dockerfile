--- conflicted
+++ resolved
@@ -19,11 +19,7 @@
 
 # FIXME(chris-crone): virtualenv 16.3.0 breaks build, force 16.2.0 until fixed
 RUN pip install virtualenv==16.2.0
-<<<<<<< HEAD
 RUN pip install tox==3.7.0
-=======
-RUN pip install tox==2.9.1
->>>>>>> c6c57fcf
 
 ADD requirements.txt /code/
 ADD requirements-dev.txt /code/
