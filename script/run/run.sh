#!/bin/sh
#
# Run docker-compose in a container
#
# This script will attempt to mirror the host paths by using volumes for the
# following paths:
#   * $(pwd)
#   * $(dirname $COMPOSE_FILE) if it's set
#   * $HOME if it's set
#
# You can add additional volumes (or any docker run options) using
# the $COMPOSE_OPTIONS environment variable.
#


set -e

<<<<<<< HEAD
VERSION="1.26.0"
=======
VERSION="1.26.1"
>>>>>>> f35db7f3
IMAGE="docker/compose:$VERSION"


# Setup options for connecting to docker host
if [ -z "$DOCKER_HOST" ]; then
    DOCKER_HOST='unix:///var/run/docker.sock'
fi
if [ -S "${DOCKER_HOST#unix://}" ]; then
    DOCKER_ADDR="-v ${DOCKER_HOST#unix://}:${DOCKER_HOST#unix://} -e DOCKER_HOST"
else
    DOCKER_ADDR="-e DOCKER_HOST -e DOCKER_TLS_VERIFY -e DOCKER_CERT_PATH"
fi


# Setup volume mounts for compose config and context
if [ "$(pwd)" != '/' ]; then
    VOLUMES="-v $(pwd):$(pwd)"
fi
if [ -n "$COMPOSE_FILE" ]; then
    COMPOSE_OPTIONS="$COMPOSE_OPTIONS -e COMPOSE_FILE=$COMPOSE_FILE"
    compose_dir="$(dirname "$COMPOSE_FILE")"
    # canonicalize dir, do not use realpath or readlink -f
    # since they are not available in some systems (e.g. macOS).
    compose_dir="$(cd "$compose_dir" && pwd)"
fi
if [ -n "$COMPOSE_PROJECT_NAME" ]; then
    COMPOSE_OPTIONS="-e COMPOSE_PROJECT_NAME $COMPOSE_OPTIONS"
fi
if [ -n "$compose_dir" ]; then
    VOLUMES="$VOLUMES -v $compose_dir:$compose_dir"
fi
if [ -n "$HOME" ]; then
    VOLUMES="$VOLUMES -v $HOME:$HOME -e HOME" # Pass in HOME to share docker.config and allow ~/-relative paths to work.
fi
i=$#
while [ $i -gt 0 ]; do
    arg=$1
    i=$((i - 1))
    shift

    case "$arg" in
        -f|--file)
            value=$1
            i=$((i - 1))
            shift
            set -- "$@" "$arg" "$value"

            file_dir=$(realpath "$(dirname "$value")")
            VOLUMES="$VOLUMES -v $file_dir:$file_dir"
        ;;
        *) set -- "$@" "$arg" ;;
    esac
done

# Setup environment variables for compose config and context
ENV_OPTIONS=$(printenv | sed -E "/^PATH=.*/d; s/^/-e /g; s/=.*//g; s/\n/ /g")

# Only allocate tty if we detect one
if [ -t 0 ] && [ -t 1 ]; then
    DOCKER_RUN_OPTIONS="$DOCKER_RUN_OPTIONS -t"
fi

# Always set -i to support piped and terminal input in run/exec
DOCKER_RUN_OPTIONS="$DOCKER_RUN_OPTIONS -i"


# Handle userns security
if docker info --format '{{json .SecurityOptions}}' 2>/dev/null | grep -q 'name=userns'; then
    DOCKER_RUN_OPTIONS="$DOCKER_RUN_OPTIONS --userns=host"
fi

# shellcheck disable=SC2086
exec docker run --rm $DOCKER_RUN_OPTIONS $DOCKER_ADDR $COMPOSE_OPTIONS $ENV_OPTIONS $VOLUMES -w "$(pwd)" $IMAGE "$@"<|MERGE_RESOLUTION|>--- conflicted
+++ resolved
@@ -15,11 +15,7 @@
 
 set -e
 
-<<<<<<< HEAD
-VERSION="1.26.0"
-=======
 VERSION="1.26.1"
->>>>>>> f35db7f3
 IMAGE="docker/compose:$VERSION"
 
 
