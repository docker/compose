#!/bin/sh
#
# Run docker-compose in a container
#
# This script will attempt to mirror the host paths by using volumes for the
# following paths:
#   * ${PWD}
#   * $(dirname ${COMPOSE_FILE}) if it's set
#   * ${HOME} if it's set
#
# You can add additional volumes (or any docker run options) using
# the ${COMPOSE_OPTIONS} environment variable.
#
# You can set a specific image and tag, such as "docker/compose:1.27.4", or "docker/compose:alpine-1.27.4"
# using the $DOCKER_COMPOSE_IMAGE_TAG environment variable (defaults to "docker/compose:1.27.4")
#

set -e

# Setup options for connecting to docker host
if [ -z "${DOCKER_HOST}" ]; then
    DOCKER_HOST='unix:///var/run/docker.sock'
fi
if [ -S "${DOCKER_HOST#unix://}" ]; then
    DOCKER_ADDR="-v ${DOCKER_HOST#unix://}:${DOCKER_HOST#unix://} -e DOCKER_HOST"
else
    DOCKER_ADDR="-e DOCKER_HOST -e DOCKER_TLS_VERIFY -e DOCKER_CERT_PATH"
fi

# Setup volume mounts for compose config and context
if [ "${PWD}" != '/' ]; then
    VOLUMES="-v ${PWD}:${PWD}"
fi
if [ -n "${COMPOSE_FILE}" ]; then
    COMPOSE_OPTIONS="${COMPOSE_OPTIONS} -e COMPOSE_FILE=${COMPOSE_FILE}"
    COMPOSE_DIR="$(dirname "${COMPOSE_FILE}")"
    # canonicalize dir, do not use realpath or readlink -f
    # since they are not available in some systems (e.g. macOS).
    COMPOSE_DIR="$(cd "${COMPOSE_DIR}" && pwd)"
fi
if [ -n "${COMPOSE_PROJECT_NAME}" ]; then
    COMPOSE_OPTIONS="-e COMPOSE_PROJECT_NAME ${COMPOSE_OPTIONS}"
fi
<<<<<<< HEAD
# TODO: also check --file argument
if [ -n "${COMPOSE_DIR}" ]; then
    VOLUMES="${VOLUMES} -v ${COMPOSE_DIR}:${COMPOSE_DIR}"
=======
if [ -n "$compose_dir" ]; then
    VOLUMES="$VOLUMES -v $compose_dir:$compose_dir"
>>>>>>> 8034bc3b
fi
if [ -n "${HOME}" ]; then
    VOLUMES="${VOLUMES} -v ${HOME}:${HOME} -e HOME" # Pass in HOME to share docker.config and allow ~/-relative paths to work.
fi
i=$#
while [ $i -gt 0 ]; do
    arg=$1
    i=$((i - 1))
    shift

    case "$arg" in
        -f|--file)
            value=$1
            i=$((i - 1))
            shift
            set -- "$@" "$arg" "$value"

            file_dir=$(realpath "$(dirname "$value")")
            VOLUMES="$VOLUMES -v $file_dir:$file_dir"
        ;;
        *) set -- "$@" "$arg" ;;
    esac
done

# Setup environment variables for compose config and context
ENV_OPTIONS=$(printenv | sed -E "/^PATH=.*/d; s/^/-e /g; s/=.*//g; s/\n/ /g")

# Only allocate tty if we detect one
if [ -t 0 ] && [ -t 1 ]; then
    DOCKER_RUN_OPTIONS="${DOCKER_RUN_OPTIONS} -t"
fi

# Always set -i to support piped and terminal input in run/exec
DOCKER_RUN_OPTIONS="${DOCKER_RUN_OPTIONS} -i"

# Handle userns security
if docker info --format '{{json .SecurityOptions}}' 2> /dev/null | grep -q 'name=userns'; then
    DOCKER_RUN_OPTIONS="${DOCKER_RUN_OPTIONS} --userns=host"
fi

# Detect SELinux and add --privileged if necessary
if docker info --format '{{json .SecurityOptions}}' 2> /dev/null | grep -q 'name=selinux'; then
    DOCKER_RUN_OPTIONS="${DOCKER_RUN_OPTIONS} --privileged"
fi

# shellcheck disable=SC2086
<<<<<<< HEAD
exec docker run --rm ${DOCKER_RUN_OPTIONS} ${DOCKER_ADDR} ${COMPOSE_OPTIONS} ${VOLUMES} -w "${PWD}" "${DOCKER_COMPOSE_IMAGE_TAG:-docker/compose:1.27.4}" "$@"
=======
exec docker run --rm $DOCKER_RUN_OPTIONS $DOCKER_ADDR $COMPOSE_OPTIONS $ENV_OPTIONS $VOLUMES -w "$(pwd)" $IMAGE "$@"
>>>>>>> 8034bc3b
<|MERGE_RESOLUTION|>--- conflicted
+++ resolved
@@ -41,35 +41,29 @@
 if [ -n "${COMPOSE_PROJECT_NAME}" ]; then
     COMPOSE_OPTIONS="-e COMPOSE_PROJECT_NAME ${COMPOSE_OPTIONS}"
 fi
-<<<<<<< HEAD
-# TODO: also check --file argument
 if [ -n "${COMPOSE_DIR}" ]; then
     VOLUMES="${VOLUMES} -v ${COMPOSE_DIR}:${COMPOSE_DIR}"
-=======
-if [ -n "$compose_dir" ]; then
-    VOLUMES="$VOLUMES -v $compose_dir:$compose_dir"
->>>>>>> 8034bc3b
 fi
 if [ -n "${HOME}" ]; then
     VOLUMES="${VOLUMES} -v ${HOME}:${HOME} -e HOME" # Pass in HOME to share docker.config and allow ~/-relative paths to work.
 fi
 i=$#
-while [ $i -gt 0 ]; do
-    arg=$1
+while [ ${i} -gt 0 ]; do
+    ARG=${1}
     i=$((i - 1))
     shift
 
-    case "$arg" in
+    case "${ARG}" in
         -f|--file)
-            value=$1
+            VALUE=${1}
             i=$((i - 1))
             shift
-            set -- "$@" "$arg" "$value"
+            set -- "$@" "${ARG}" "${VALUE}"
 
-            file_dir=$(realpath "$(dirname "$value")")
-            VOLUMES="$VOLUMES -v $file_dir:$file_dir"
+            FILE_DIR=$(realpath "$(dirname "${VALUE}")")
+            VOLUMES="$VOLUMES -v ${FILE_DIR}:${FILE_DIR}"
         ;;
-        *) set -- "$@" "$arg" ;;
+        *) set -- "$@" "${ARG}" ;;
     esac
 done
 
@@ -95,8 +89,4 @@
 fi
 
 # shellcheck disable=SC2086
-<<<<<<< HEAD
-exec docker run --rm ${DOCKER_RUN_OPTIONS} ${DOCKER_ADDR} ${COMPOSE_OPTIONS} ${VOLUMES} -w "${PWD}" "${DOCKER_COMPOSE_IMAGE_TAG:-docker/compose:1.27.4}" "$@"
-=======
-exec docker run --rm $DOCKER_RUN_OPTIONS $DOCKER_ADDR $COMPOSE_OPTIONS $ENV_OPTIONS $VOLUMES -w "$(pwd)" $IMAGE "$@"
->>>>>>> 8034bc3b
+exec docker run --rm ${DOCKER_RUN_OPTIONS} ${DOCKER_ADDR} ${COMPOSE_OPTIONS} ${ENV_OPTIONS} ${VOLUMES} -w "${PWD}" "${DOCKER_COMPOSE_IMAGE_TAG:-docker/compose:1.27.4}" "$@"